// Karma configuration
// Generated on Tue Jul 18 2017 12:17:16 GMT-0700 (PDT)

const pkgJson = require('./package.json');
const webpack = require('webpack');
const path = require('path');

module.exports = function(config) {
	config.set({
		// base path that will be used to resolve all patterns (eg. files, exclude)
		basePath: '',

		// frameworks to use
		// available frameworks: https://npmjs.org/browse/keyword/karma-adapter
		frameworks: ['mocha', 'sinon', 'should'],

		// list of files / patterns to load in the browser
		files: [
      'tests/unit/**/*.js'
    ],

		// list of files to exclude
		exclude: [],

		// preprocess matching files before serving them to the browser
		// available preprocessors: https://npmjs.org/browse/keyword/karma-preprocessor
		preprocessors: {
		  '**/*.js': ['webpack', 'sourcemap']
		},

		// test results reporter to use
		// possible values: 'dots', 'progress'
		// available reporters: https://npmjs.org/browse/keyword/karma-reporter
		reporters: ['mocha', 'coverage-istanbul'],

		coverageIstanbulReporter: {
			reports: ['lcov', 'text-summary'],
			fixWebpackSourcePaths: true
		},

		webpack: {
<<<<<<< HEAD
			devtool: 'eval',
			mode: 'development',
=======
			devtool: 'inline-source-map',
>>>>>>> 82672f72
			module: {
				rules: [
					// instrument only testing sources with Istanbul
					{
						test: /\.js$/,
						include: path.resolve('src/'),
						exclude: path.resolve(__dirname, 'node_modules'),
						use: [
							{
								loader: 'istanbul-instrumenter-loader',
								options: { esModules: true }
							}
						]
					}
				]
      },
      plugins: [
        new webpack.DefinePlugin({
          __VERSION__: JSON.stringify(pkgJson.version),
          __USE_SUBTITLES__: JSON.stringify(true),
          __USE_ALT_AUDIO__: JSON.stringify(true),
          __USE_EME_DRM__: JSON.stringify(true)
        })
      ]
		},

		// web server port
		port: 9876,

		// enable / disable colors in the output (reporters and logs)
		colors: true,

		// level of logging
		// possible values: config.LOG_DISABLE || config.LOG_ERROR || config.LOG_WARN || config.LOG_INFO || config.LOG_DEBUG
		logLevel: config.LOG_INFO,

		// enable / disable watching file and executing tests whenever any file changes
		autoWatch: false,

		// start these browsers
		// available browser launchers: https://npmjs.org/browse/keyword/karma-launcher
		browsers: ['ChromeHeadless'],

		// Continuous Integration mode
		// if true, Karma captures browsers, runs the tests and exits
		singleRun: true,

		// Concurrency level
		// how many browser should be started simultaneous
		concurrency: Infinity
	});
};<|MERGE_RESOLUTION|>--- conflicted
+++ resolved
@@ -39,12 +39,7 @@
 		},
 
 		webpack: {
-<<<<<<< HEAD
-			devtool: 'eval',
-			mode: 'development',
-=======
 			devtool: 'inline-source-map',
->>>>>>> 82672f72
 			module: {
 				rules: [
 					// instrument only testing sources with Istanbul
