{
  "name": "hls.js",
  "license": "Apache-2.0",
  "description": "JavaScript HLS client using MediaSourceExtension",
  "homepage": "https://github.com/video-dev/hls.js",
  "authors": "Guillaume du Pontavice <g.du.pontavice@gmail.com>",
  "repository": {
    "type": "git",
    "url": "https://github.com/video-dev/hls.js"
  },
  "bugs": {
    "url": "https://github.com/video-dev/hls.js/issues"
  },
  "main": "./dist/hls.js",
  "types": "./dist/hls.d.ts",
  "publishConfig": {
    "access": "public"
  },
  "husky": {
    "hooks": {
      "pre-commit": "./scripts/precommit.sh"
    }
  },
  "scripts": {
    "build": "webpack --progress",
    "build:ci": "webpack",
    "build:debug": "webpack --progress --env.debug --env.demo",
    "build:watch": "webpack --progress --env.debug --env.demo --watch",
    "build:types": "tsc --emitDeclarationOnly",
    "dev": "webpack-dev-server --progress --env.debug --env.demo --port 8000",
    "docs": "esdoc",
    "lint": "./scripts/lint.sh",
    "lint:fix": "./scripts/lint.sh --fix",
    "lint:quiet": "./scripts/lint.sh --quiet",
    "pretest": "npm run lint",
    "sanity-check": "npm run lint && npm run docs && npm run type-check && npm run build:types && npm run build && npm run test:unit",
    "start": "npm run dev",
    "test": "npm run test:unit && npm run test:func",
    "test:unit": "karma start karma.conf.js",
    "test:unit:watch": "karma start karma.conf.js --auto-watch --no-single-run",
    "test:func": "BABEL_ENV=development mocha --require @babel/register tests/functional/auto/setup.js --timeout 40000 --exit",
    "type-check": "tsc --noEmit",
    "type-check:watch": "npm run type-check -- --watch"
  },
  "dependencies": {
    "eventemitter3": "3.1.0",
    "url-toolkit": "^2.1.6"
  },
  "devDependencies": {
    "@babel/core": "7.2.0",
    "@babel/helper-module-imports": "7.0.0",
    "@babel/plugin-proposal-class-properties": "^7.3.0",
    "@babel/plugin-proposal-object-rest-spread": "^7.3.2",
    "@babel/plugin-transform-object-assign": "^7.2.0",
    "@babel/preset-env": "7.2.0",
    "@babel/preset-typescript": "^7.1.0",
    "@babel/register": "^7.0.0",
    "@types/chai": "^4.1.7",
    "@types/mocha": "^5.2.6",
    "@types/sinon-chai": "^3.2.2",
    "@typescript-eslint/eslint-plugin": "^2.3.1",
    "@typescript-eslint/parser": "^2.3.1",
    "babel-loader": "8.0.4",
    "babel-plugin-transform-remove-console": "6.9.4",
    "chai": "4.2.0",
    "chromedriver": "78.0.1",
    "esdoc": "^1.1.0",
    "esdoc-ecmascript-proposal-plugin": "^1.0.0",
    "esdoc-standard-plugin": "^1.0.0",
    "esdoc-typescript-plugin": "^1.0.1",
    "eslint": "^6.4.0",
    "eslint-config-standard": "^14.1.0",
    "eslint-plugin-import": "^2.18.2",
    "eslint-plugin-mocha": "^6.1.1",
    "eslint-plugin-node": "^10.0.0",
    "eslint-plugin-promise": "^4.2.1",
    "eslint-plugin-standard": "^4.0.1",
    "http-server": "^0.11.0",
    "husky": "^3.0.7",
    "istanbul-instrumenter-loader": "^3.0.1",
    "karma": "4.1.0",
    "karma-chrome-launcher": "^2.2.0",
    "karma-coverage-istanbul-reporter": "2.0.4",
    "karma-mocha": "^1.3.0",
    "karma-mocha-reporter": "^2.2.5",
    "karma-sinon-chai": "^2.0.2",
    "karma-sourcemap-loader": "^0.3.7",
    "karma-webpack": "^3.0.5",
    "mocha": "^5.2.0",
    "netlify-cli": "^2.5.1",
    "selenium-webdriver": "^3.1.0",
    "sinon": "7.1.1",
    "sinon-chai": "3.3.0",
<<<<<<< HEAD
    "typescript": "^3.6.3",
=======
    "typescript": "^3.7.4",
    "typescript-eslint-parser": "^21.0.2",
>>>>>>> 3b16e49e
    "webpack": "^4.27.1",
    "webpack-cli": "^3.1.2",
    "webpack-dev-server": "^3.1.4",
    "webpack-merge": "^4.2.1",
    "webworkify-webpack": "^2.1.5"
  }
}<|MERGE_RESOLUTION|>--- conflicted
+++ resolved
@@ -91,12 +91,8 @@
     "selenium-webdriver": "^3.1.0",
     "sinon": "7.1.1",
     "sinon-chai": "3.3.0",
-<<<<<<< HEAD
-    "typescript": "^3.6.3",
-=======
     "typescript": "^3.7.4",
     "typescript-eslint-parser": "^21.0.2",
->>>>>>> 3b16e49e
     "webpack": "^4.27.1",
     "webpack-cli": "^3.1.2",
     "webpack-dev-server": "^3.1.4",
