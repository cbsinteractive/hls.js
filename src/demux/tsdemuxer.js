/**
 * highly optimized TS demuxer:
 * parse PAT, PMT
 * extract PES packet from audio and video PIDs
 * extract AVC/H264 NAL units and AAC/ADTS samples from PES packet
 * trigger the remuxer upon parsing completion
 * it also tries to workaround as best as it can audio codec switch (HE-AAC to AAC and vice versa), without having to restart the MediaSource.
 * it also controls the remuxing process :
 * upon discontinuity or level switch detection, it will also notifies the remuxer so that it can reset its state.
 */

import ADTS from './adts';
import Event from '../events';
import ExpGolomb from './exp-golomb';
import SampleAesDecrypter from './sample-aes';
// import Hex from '../utils/hex';
import { logger } from '../utils/logger';
import { ErrorTypes, ErrorDetails } from '../errors';

class TSDemuxer {
    constructor(observer, remuxer, config, typeSupported) {
        this.observer = observer;
        this.config = config;
        this.typeSupported = typeSupported;
        this.remuxer = remuxer;
        this.sampleAes = null;
    }

    setDecryptData(decryptdata) {
        if (
            decryptdata != null &&
            decryptdata.key != null &&
            decryptdata.method === 'SAMPLE-AES'
        ) {
            this.sampleAes = new SampleAesDecrypter(
                this.observer,
                this.config,
                decryptdata,
                this.discardEPB
            );
        } else {
            this.sampleAes = null;
        }
    }

    static probe(data) {
        // a TS fragment should contain at least 3 TS packets, a PAT, a PMT, and one PID, each starting with 0x47
        if (
            data.length >= 3 * 188 &&
            data[0] === 0x47 &&
            data[188] === 0x47 &&
            data[2 * 188] === 0x47
        ) {
            return true;
        } else {
            return false;
        }
    }

    resetInitSegment(initSegment, audioCodec, videoCodec, duration) {
        this.pmtParsed = false;
        this._pmtId = -1;
        this._avcTrack = {
            container: 'video/mp2t',
            type: 'video',
            id: -1,
            sequenceNumber: 0,
            samples: [],
            len: 0,
            dropped: 0
        };
        this._audioTrack = {
            container: 'video/mp2t',
            type: 'audio',
            id: -1,
            sequenceNumber: 0,
            samples: [],
            len: 0,
            isAAC: true
        };
        this._id3Track = {
            type: 'id3',
            id: -1,
            sequenceNumber: 0,
            samples: [],
            len: 0
        };
        this._txtTrack = {
            type: 'text',
            id: -1,
            sequenceNumber: 0,
            samples: [],
            len: 0
        };
        // flush any partial content
        this.aacOverFlow = null;
        this.aacLastPTS = null;
        this.avcSample = null;
        this.audioCodec = audioCodec;
        this.videoCodec = videoCodec;
        this._duration = duration;
    }

    resetTimeStamp() {}

    // feed incoming data to the front of the parsing pipeline
    append(data, timeOffset, contiguous, accurateTimeOffset) {
        var start,
            len = data.length,
            stt,
            pid,
            atf,
            offset,
            pes,
            unknownPIDs = false;
        this.contiguous = contiguous;
        var pmtParsed = this.pmtParsed,
            avcTrack = this._avcTrack,
            audioTrack = this._audioTrack,
            id3Track = this._id3Track,
            avcId = avcTrack.id,
            audioId = audioTrack.id,
            id3Id = id3Track.id,
            pmtId = this._pmtId,
            avcData = avcTrack.pesData,
            audioData = audioTrack.pesData,
            id3Data = id3Track.pesData,
            parsePAT = this._parsePAT,
            parsePMT = this._parsePMT,
            parsePES = this._parsePES,
            parseAVCPES = this._parseAVCPES.bind(this),
            parseAACPES = this._parseAACPES.bind(this),
            parseMPEGPES = this._parseMPEGPES.bind(this),
            parseID3PES = this._parseID3PES.bind(this);

        // don't parse last TS packet if incomplete
        len -= len % 188;
        // loop through TS packets
        for (start = 0; start < len; start += 188) {
            if (data[start] === 0x47) {
                stt = !!(data[start + 1] & 0x40);
                // pid is a 13-bit field starting at the last bit of TS[1]
                pid = ((data[start + 1] & 0x1f) << 8) + data[start + 2];
                atf = (data[start + 3] & 0x30) >> 4;
                // if an adaption field is present, its length is specified by the fifth byte of the TS packet header.
                if (atf > 1) {
                    offset = start + 5 + data[start + 4];
                    // continue if there is only adaptation field
                    if (offset === start + 188) {
                        continue;
                    }
                } else {
                    offset = start + 4;
                }
                switch (pid) {
                    case avcId:
                        if (stt) {
                            if (avcData && (pes = parsePES(avcData))) {
                                parseAVCPES(pes, false);
                            }
                            avcData = { data: [], size: 0 };
                        }
                        if (avcData) {
                            avcData.data.push(
                                data.subarray(offset, start + 188)
                            );
                            avcData.size += start + 188 - offset;
                        }
                        break;
                    case audioId:
                        if (stt) {
                            if (audioData && (pes = parsePES(audioData))) {
                                if (audioTrack.isAAC) {
                                    parseAACPES(pes);
                                } else {
                                    parseMPEGPES(pes);
                                }
                            }
                            audioData = { data: [], size: 0 };
                        }
                        if (audioData) {
                            audioData.data.push(
                                data.subarray(offset, start + 188)
                            );
                            audioData.size += start + 188 - offset;
                        }
                        break;
                    case id3Id:
                        if (stt) {
                            if (id3Data && (pes = parsePES(id3Data))) {
                                parseID3PES(pes);
                            }
                            id3Data = { data: [], size: 0 };
                        }
                        if (id3Data) {
                            id3Data.data.push(
                                data.subarray(offset, start + 188)
                            );
                            id3Data.size += start + 188 - offset;
                        }
                        break;
                    case 0:
                        if (stt) {
                            offset += data[offset] + 1;
                        }
                        pmtId = this._pmtId = parsePAT(data, offset);
                        break;
                    case pmtId:
                        if (stt) {
                            offset += data[offset] + 1;
                        }
                        let parsedPIDs = parsePMT(
                            data,
                            offset,
                            this.typeSupported.mpeg === true ||
                                this.typeSupported.mp3 === true,
                            this.sampleAes != null
                        );

                        // only update track id if track PID found while parsing PMT
                        // this is to avoid resetting the PID to -1 in case
                        // track PID transiently disappears from the stream
                        // this could happen in case of transient missing audio samples for example
                        avcId = parsedPIDs.avc;
                        if (avcId > 0) {
                            avcTrack.id = avcId;
                        }
                        audioId = parsedPIDs.audio;
                        if (audioId > 0) {
                            audioTrack.id = audioId;
                            audioTrack.isAAC = parsedPIDs.isAAC;
                        }
                        id3Id = parsedPIDs.id3;
                        if (id3Id > 0) {
                            id3Track.id = id3Id;
                        }
                        if (unknownPIDs && !pmtParsed) {
                            logger.log('reparse from beginning');
                            unknownPIDs = false;
                            // we set it to -188, the += 188 in the for loop will reset start to 0
                            start = -188;
                        }
                        pmtParsed = this.pmtParsed = true;
                        break;
                    case 17:
                    case 0x1fff:
                        break;
                    default:
                        unknownPIDs = true;
                        break;
                }
            } else {
                this.observer.trigger(Event.ERROR, {
                    type: ErrorTypes.MEDIA_ERROR,
                    details: ErrorDetails.FRAG_PARSING_ERROR,
                    fatal: false,
                    reason: 'TS packet did not start with 0x47'
                });
            }
        }
        // try to parse last PES packets
        if (avcData && (pes = parsePES(avcData))) {
            parseAVCPES(pes, true);
            avcTrack.pesData = null;
        } else {
            // either avcData null or PES truncated, keep it for next frag parsing
            avcTrack.pesData = avcData;
        }

        if (audioData && (pes = parsePES(audioData))) {
            if (audioTrack.isAAC) {
                parseAACPES(pes);
            } else {
                parseMPEGPES(pes);
            }
            audioTrack.pesData = null;
        } else {
            if (audioData && audioData.size) {
                logger.log(
                    'last AAC PES packet truncated,might overlap between fragments'
                );
            }
            // either audioData null or PES truncated, keep it for next frag parsing
            audioTrack.pesData = audioData;
        }

        if (id3Data && (pes = parsePES(id3Data))) {
            parseID3PES(pes);
            id3Track.pesData = null;
        } else {
            // either id3Data null or PES truncated, keep it for next frag parsing
            id3Track.pesData = id3Data;
        }
<<<<<<< HEAD

        if (this.sampleAes == null) {
            this.remuxer.remux(
                level,
                sn,
                cc,
                audioTrack,
                avcTrack,
                id3Track,
                this._txtTrack,
                timeOffset,
                contiguous,
                accurateTimeOffset
            );
        } else {
            this.decryptAndRemux(
                level,
                sn,
                cc,
                audioTrack,
                avcTrack,
                id3Track,
                this._txtTrack,
                timeOffset,
                contiguous,
                accurateTimeOffset
            );
        }
    }

    decryptAndRemux(
        level,
        sn,
        cc,
        audioTrack,
        videoTrack,
        id3Track,
        textTrack,
        timeOffset,
        contiguous,
        accurateTimeOffset
    ) {
        if (audioTrack.samples && audioTrack.isAAC) {
            let localthis = this;
            this.sampleAes.decryptAacSamples(audioTrack.samples, 0, function() {
                localthis.decryptAndRemuxAvc(
                    level,
                    sn,
                    cc,
                    audioTrack,
                    videoTrack,
                    id3Track,
                    textTrack,
                    timeOffset,
                    contiguous,
                    accurateTimeOffset
                );
            });
        } else {
            this.decryptAndRemuxAvc(
                level,
                sn,
                cc,
                audioTrack,
                videoTrack,
                id3Track,
                textTrack,
                timeOffset,
                contiguous,
                accurateTimeOffset
            );
        }
    }

    decryptAndRemuxAvc(
        level,
        sn,
        cc,
        audioTrack,
        videoTrack,
        id3Track,
        textTrack,
        timeOffset,
        contiguous,
        accurateTimeOffset
    ) {
        if (videoTrack.samples) {
            let localthis = this;
            this.sampleAes.decryptAvcSamples(
                videoTrack.samples,
                0,
                0,
                function() {
                    localthis.remuxer.remux(
                        level,
                        sn,
                        cc,
                        audioTrack,
                        videoTrack,
                        id3Track,
                        textTrack,
                        timeOffset,
                        contiguous,
                        accurateTimeOffset
                    );
                }
            );
        } else {
            this.remuxer.remux(
                level,
                sn,
                cc,
                audioTrack,
                videoTrack,
                id3Track,
                textTrack,
                timeOffset,
                contiguous,
                accurateTimeOffset
            );
        }
=======
        this.remuxer.remux(
            audioTrack,
            avcTrack,
            id3Track,
            this._txtTrack,
            timeOffset,
            contiguous,
            accurateTimeOffset
        );
>>>>>>> 4b6b1a89
    }

    destroy() {
        this._initPTS = this._initDTS = undefined;
        this._duration = 0;
    }

    _parsePAT(data, offset) {
        // skip the PSI header and parse the first PMT entry
        return ((data[offset + 10] & 0x1f) << 8) | data[offset + 11];
        //logger.log('PMT PID:'  + this._pmtId);
    }

    _parsePMT(data, offset, mpegSupported, isSampleAes) {
        var sectionLength,
            tableEnd,
            programInfoLength,
            pid,
            result = { audio: -1, avc: -1, id3: -1, isAAC: true };
        sectionLength = ((data[offset + 1] & 0x0f) << 8) | data[offset + 2];
        tableEnd = offset + 3 + sectionLength - 4;
        // to determine where the table is, we have to figure out how
        // long the program info descriptors are
        programInfoLength =
            ((data[offset + 10] & 0x0f) << 8) | data[offset + 11];
        // advance the offset to the first entry in the mapping table
        offset += 12 + programInfoLength;
        while (offset < tableEnd) {
            pid = ((data[offset + 1] & 0x1f) << 8) | data[offset + 2];
            switch (data[offset]) {
                case 0xcf: // SAMPLE-AES AAC
                    if (!isSampleAes) {
                        logger.log('unkown stream type:' + data[offset]);
                        break;
                    }
                /* falls through */

                // ISO/IEC 13818-7 ADTS AAC (MPEG-2 lower bit-rate audio)
                case 0x0f:
                    //logger.log('AAC PID:'  + pid);
                    if (result.audio === -1) {
                        result.audio = pid;
                    }
                    break;

                // Packetized metadata (ID3)
                case 0x15:
                    //logger.log('ID3 PID:'  + pid);
                    if (result.id3 === -1) {
                        result.id3 = pid;
                    }
                    break;

                case 0xdb: // SAMPLE-AES AVC
                    if (!isSampleAes) {
                        logger.log('unkown stream type:' + data[offset]);
                        break;
                    }
                /* falls through */

                // ITU-T Rec. H.264 and ISO/IEC 14496-10 (lower bit-rate video)
                case 0x1b:
                    //logger.log('AVC PID:'  + pid);
                    if (result.avc === -1) {
                        result.avc = pid;
                    }
                    break;

                // ISO/IEC 11172-3 (MPEG-1 audio)
                // or ISO/IEC 13818-3 (MPEG-2 halved sample rate audio)
                case 0x03:
                case 0x04:
                    //logger.log('MPEG PID:'  + pid);
                    if (!mpegSupported) {
                        logger.log(
                            'MPEG audio found, not supported in this browser for now'
                        );
                    } else if (result.audio === -1) {
                        result.audio = pid;
                        result.isAAC = false;
                    }
                    break;

                case 0x24:
                    logger.warn(
                        'HEVC stream type found, not supported for now'
                    );
                    break;

                default:
                    logger.log('unkown stream type:' + data[offset]);
                    break;
            }
            // move to the next table entry
            // skip past the elementary stream descriptors, if present
            offset += (((data[offset + 3] & 0x0f) << 8) | data[offset + 4]) + 5;
        }
        return result;
    }

    _parsePES(stream) {
        var i = 0,
            frag,
            pesFlags,
            pesPrefix,
            pesLen,
            pesHdrLen,
            pesData,
            pesPts,
            pesDts,
            payloadStartOffset,
            data = stream.data;
        // safety check
        if (!stream || stream.size === 0) {
            return null;
        }

        // we might need up to 19 bytes to read PES header
        // if first chunk of data is less than 19 bytes, let's merge it with following ones until we get 19 bytes
        // usually only one merge is needed (and this is rare ...)
        while (data[0].length < 19 && data.length > 1) {
            let newData = new Uint8Array(data[0].length + data[1].length);
            newData.set(data[0]);
            newData.set(data[1], data[0].length);
            data[0] = newData;
            data.splice(1, 1);
        }
        //retrieve PTS/DTS from first fragment
        frag = data[0];
        pesPrefix = (frag[0] << 16) + (frag[1] << 8) + frag[2];
        if (pesPrefix === 1) {
            pesLen = (frag[4] << 8) + frag[5];
            // if PES parsed length is not zero and greater than total received length, stop parsing. PES might be truncated
            // minus 6 : PES header size
            if (pesLen && pesLen > stream.size - 6) {
                return null;
            }
            pesFlags = frag[7];
            if (pesFlags & 0xc0) {
                /* PES header described here : http://dvd.sourceforge.net/dvdinfo/pes-hdr.html
            as PTS / DTS is 33 bit we cannot use bitwise operator in JS,
            as Bitwise operators treat their operands as a sequence of 32 bits */
                pesPts =
                    (frag[9] & 0x0e) * 536870912 + // 1 << 29
                    (frag[10] & 0xff) * 4194304 + // 1 << 22
                    (frag[11] & 0xfe) * 16384 + // 1 << 14
                    (frag[12] & 0xff) * 128 + // 1 << 7
                    (frag[13] & 0xfe) / 2;
                // check if greater than 2^32 -1
                if (pesPts > 4294967295) {
                    // decrement 2^33
                    pesPts -= 8589934592;
                }
                if (pesFlags & 0x40) {
                    pesDts =
                        (frag[14] & 0x0e) * 536870912 + // 1 << 29
                        (frag[15] & 0xff) * 4194304 + // 1 << 22
                        (frag[16] & 0xfe) * 16384 + // 1 << 14
                        (frag[17] & 0xff) * 128 + // 1 << 7
                        (frag[18] & 0xfe) / 2;
                    // check if greater than 2^32 -1
                    if (pesDts > 4294967295) {
                        // decrement 2^33
                        pesDts -= 8589934592;
                    }
                    if (pesPts - pesDts > 60 * 90000) {
                        logger.warn(
                            `${Math.round(
                                (pesPts - pesDts) / 90000
                            )}s delta between PTS and DTS, align them`
                        );
                        pesPts = pesDts;
                    }
                } else {
                    pesDts = pesPts;
                }
            }
            pesHdrLen = frag[8];
            // 9 bytes : 6 bytes for PES header + 3 bytes for PES extension
            payloadStartOffset = pesHdrLen + 9;

            stream.size -= payloadStartOffset;
            //reassemble PES packet
            pesData = new Uint8Array(stream.size);
            for (let j = 0, dataLen = data.length; j < dataLen; j++) {
                frag = data[j];
                let len = frag.byteLength;
                if (payloadStartOffset) {
                    if (payloadStartOffset > len) {
                        // trim full frag if PES header bigger than frag
                        payloadStartOffset -= len;
                        continue;
                    } else {
                        // trim partial frag if PES header smaller than frag
                        frag = frag.subarray(payloadStartOffset);
                        len -= payloadStartOffset;
                        payloadStartOffset = 0;
                    }
                }
                pesData.set(frag, i);
                i += len;
            }
            if (pesLen) {
                // payload size : remove PES header + PES extension
                pesLen -= pesHdrLen + 3;
            }
            return { data: pesData, pts: pesPts, dts: pesDts, len: pesLen };
        } else {
            return null;
        }
    }

    pushAccesUnit(avcSample, avcTrack) {
        if (avcSample.units.units.length && avcSample.frame) {
            // only push AVC sample if starting with a keyframe is not mandatory OR
            //    if keyframe already found in this fragment OR
            //       keyframe found in last fragment (track.sps) AND
            //          samples already appended (we already found a keyframe in this fragment) OR fragment is contiguous
            if (
                !this.config.forceKeyFrameOnDiscontinuity ||
                avcSample.key === true ||
                (avcTrack.sps && (avcTrack.samples.length || this.contiguous))
            ) {
                avcTrack.samples.push(avcSample);
            } else {
                // dropped samples, track it
                avcTrack.dropped++;
            }
        }
        if (avcSample.debug.length) {
            logger.log(
                avcSample.pts +
                    '/' +
                    avcSample.dts +
                    ':' +
                    avcSample.debug +
                    ',' +
                    avcSample.units.length
            );
        }
    }

    _parseAVCPES(pes, last) {
        //logger.log('parse new PES');
        var track = this._avcTrack,
            units = this._parseAVCNALu(pes.data),
            debug = false,
            expGolombDecoder,
            avcSample = this.avcSample,
            push,
            i;
        //free pes.data to save up some memory
        pes.data = null;

        units.forEach(unit => {
            switch (unit.type) {
                //NDR
                case 1:
                    push = true;
                    if (debug && avcSample) {
                        avcSample.debug += 'NDR ';
                    }
                    avcSample.frame = true;
                    // retrieve slice type by parsing beginning of NAL unit (follow H264 spec, slice_header definition) to detect keyframe embedded in NDR
                    let data = unit.data;
                    if (data.length > 4) {
                        let sliceType = new ExpGolomb(data).readSliceType();
                        // 2 : I slice, 4 : SI slice, 7 : I slice, 9: SI slice
                        // SI slice : A slice that is coded using intra prediction only and using quantisation of the prediction samples.
                        // An SI slice can be coded such that its decoded samples can be constructed identically to an SP slice.
                        // I slice: A slice that is not an SI slice that is decoded using intra prediction only.
                        //if (sliceType === 2 || sliceType === 7) {
                        if (
                            sliceType === 2 ||
                            sliceType === 4 ||
                            sliceType === 7 ||
                            sliceType === 9
                        ) {
                            avcSample.key = true;
                        }
                    }
                    break;
                //IDR
                case 5:
                    push = true;
                    // handle PES not starting with AUD
                    if (!avcSample) {
                        avcSample = this.avcSample = this._createAVCSample(
                            true,
                            pes.pts,
                            pes.dts,
                            ''
                        );
                    }
                    if (debug) {
                        avcSample.debug += 'IDR ';
                    }
                    avcSample.key = true;
                    avcSample.frame = true;
                    break;
                //SEI
                case 6:
                    push = true;
                    if (debug && avcSample) {
                        avcSample.debug += 'SEI ';
                    }
                    expGolombDecoder = new ExpGolomb(
                        this.discardEPB(unit.data)
                    );

                    // skip frameType
                    expGolombDecoder.readUByte();

                    var payloadType = 0;
                    var payloadSize = 0;
                    var endOfCaptions = false;
                    var b = 0;

                    while (
                        !endOfCaptions &&
                        expGolombDecoder.bytesAvailable > 1
                    ) {
                        payloadType = 0;
                        do {
                            b = expGolombDecoder.readUByte();
                            payloadType += b;
                        } while (b === 0xff);

                        // Parse payload size.
                        payloadSize = 0;
                        do {
                            b = expGolombDecoder.readUByte();
                            payloadSize += b;
                        } while (b === 0xff);

                        // TODO: there can be more than one payload in an SEI packet...
                        // TODO: need to read type and size in a while loop to get them all
                        if (
                            payloadType === 4 &&
                            expGolombDecoder.bytesAvailable !== 0
                        ) {
                            endOfCaptions = true;

                            var countryCode = expGolombDecoder.readUByte();

                            if (countryCode === 181) {
                                var providerCode = expGolombDecoder.readUShort();

                                if (providerCode === 49) {
                                    var userStructure = expGolombDecoder.readUInt();

                                    if (userStructure === 0x47413934) {
                                        var userDataType = expGolombDecoder.readUByte();

                                        // Raw CEA-608 bytes wrapped in CEA-708 packet
                                        if (userDataType === 3) {
                                            var firstByte = expGolombDecoder.readUByte();
                                            var secondByte = expGolombDecoder.readUByte();

                                            var totalCCs = 31 & firstByte;
                                            var byteArray = [
                                                firstByte,
                                                secondByte
                                            ];

                                            for (i = 0; i < totalCCs; i++) {
                                                // 3 bytes per CC
                                                byteArray.push(
                                                    expGolombDecoder.readUByte()
                                                );
                                                byteArray.push(
                                                    expGolombDecoder.readUByte()
                                                );
                                                byteArray.push(
                                                    expGolombDecoder.readUByte()
                                                );
                                            }

                                            this._insertSampleInOrder(
                                                this._txtTrack.samples,
                                                {
                                                    type: 3,
                                                    pts: pes.pts,
                                                    bytes: byteArray
                                                }
                                            );
                                        }
                                    }
                                }
                            }
                        } else if (
                            payloadSize < expGolombDecoder.bytesAvailable
                        ) {
                            for (i = 0; i < payloadSize; i++) {
                                expGolombDecoder.readUByte();
                            }
                        }
                    }
                    break;
                //SPS
                case 7:
                    push = true;
                    if (debug && avcSample) {
                        avcSample.debug += 'SPS ';
                    }
                    if (!track.sps) {
                        expGolombDecoder = new ExpGolomb(unit.data);
                        var config = expGolombDecoder.readSPS();
                        track.width = config.width;
                        track.height = config.height;
                        track.pixelRatio = config.pixelRatio;
                        track.sps = [unit.data];
                        track.duration = this._duration;
                        var codecarray = unit.data.subarray(1, 4);
                        var codecstring = 'avc1.';
                        for (i = 0; i < 3; i++) {
                            var h = codecarray[i].toString(16);
                            if (h.length < 2) {
                                h = '0' + h;
                            }
                            codecstring += h;
                        }
                        track.codec = codecstring;
                    }
                    break;
                //PPS
                case 8:
                    push = true;
                    if (debug && avcSample) {
                        avcSample.debug += 'PPS ';
                    }
                    if (!track.pps) {
                        track.pps = [unit.data];
                    }
                    break;
                // AUD
                case 9:
                    push = false;
                    if (avcSample) {
                        this.pushAccesUnit(avcSample, track);
                    }
                    avcSample = this.avcSample = this._createAVCSample(
                        false,
                        pes.pts,
                        pes.dts,
                        debug ? 'AUD ' : ''
                    );
                    break;
                // Filler Data
                case 12:
                    push = false;
                    break;
                default:
                    push = false;
                    if (avcSample) {
                        avcSample.debug += 'unknown NAL ' + unit.type + ' ';
                    }
                    break;
            }
            if (avcSample && push) {
                let units = avcSample.units;
                units.units.push(unit);
            }
        });
        // if last PES packet, push samples
        if (last && avcSample) {
            this.pushAccesUnit(avcSample, track);
            this.avcSample = null;
        }
    }

    _createAVCSample(key, pts, dts, debug) {
        return {
            key: key,
            pts: pts,
            dts: dts,
            units: { units: [], length: 0 },
            debug: debug
        };
    }

    _insertSampleInOrder(arr, data) {
        var len = arr.length;
        if (len > 0) {
            if (data.pts >= arr[len - 1].pts) {
                arr.push(data);
            } else {
                for (var pos = len - 1; pos >= 0; pos--) {
                    if (data.pts < arr[pos].pts) {
                        arr.splice(pos, 0, data);
                        break;
                    }
                }
            }
        } else {
            arr.push(data);
        }
    }

    _getLastNalUnit() {
        let avcSample = this.avcSample,
            lastUnit;
        // try to fallback to previous sample if current one is empty
        if (!avcSample || avcSample.units.units.length === 0) {
            let track = this._avcTrack,
                samples = track.samples;
            avcSample = samples[samples.length - 1];
        }
        if (avcSample) {
            let units = avcSample.units.units;
            lastUnit = units[units.length - 1];
        }
        return lastUnit;
    }

    _parseAVCNALu(array) {
        var i = 0,
            len = array.byteLength,
            value,
            overflow,
            track = this._avcTrack,
            state = track.naluState || 0,
            lastState = state;
        var units = [],
            unit,
            unitType,
            lastUnitStart = -1,
            lastUnitType;
        //logger.log('PES:' + Hex.hexDump(array));

        if (state === -1) {
            // special use case where we found 3 or 4-byte start codes exactly at the end of previous PES packet
            lastUnitStart = 0;
            // NALu type is value read from offset 0
            lastUnitType = array[0] & 0x1f;
            state = 0;
            i = 1;
        }

        while (i < len) {
            value = array[i++];
            // optimization. state 0 and 1 are the predominant case. let's handle them outside of the switch/case
            if (!state) {
                state = value ? 0 : 1;
                continue;
            }
            if (state === 1) {
                state = value ? 0 : 2;
                continue;
            }
            // here we have state either equal to 2 or 3
            if (!value) {
                state = 3;
            } else if (value === 1) {
                if (lastUnitStart >= 0) {
                    unit = {
                        data: array.subarray(lastUnitStart, i - state - 1),
                        type: lastUnitType
                    };
                    //logger.log('pushing NALU, type/size:' + unit.type + '/' + unit.data.byteLength);
                    units.push(unit);
                } else {
                    // lastUnitStart is undefined => this is the first start code found in this PES packet
                    // first check if start code delimiter is overlapping between 2 PES packets,
                    // ie it started in last packet (lastState not zero)
                    // and ended at the beginning of this PES packet (i <= 4 - lastState)
                    let lastUnit = this._getLastNalUnit();
                    if (lastUnit) {
                        if (lastState && i <= 4 - lastState) {
                            // start delimiter overlapping between PES packets
                            // strip start delimiter bytes from the end of last NAL unit
                            // check if lastUnit had a state different from zero
                            if (lastUnit.state) {
                                // strip last bytes
                                lastUnit.data = lastUnit.data.subarray(
                                    0,
                                    lastUnit.data.byteLength - lastState
                                );
                            }
                        }
                        // If NAL units are not starting right at the beginning of the PES packet, push preceding data into previous NAL unit.
                        overflow = i - state - 1;
                        if (overflow > 0) {
                            //logger.log('first NALU found with overflow:' + overflow);
                            let tmp = new Uint8Array(
                                lastUnit.data.byteLength + overflow
                            );
                            tmp.set(lastUnit.data, 0);
                            tmp.set(
                                array.subarray(0, overflow),
                                lastUnit.data.byteLength
                            );
                            lastUnit.data = tmp;
                        }
                    }
                }
                // check if we can read unit type
                if (i < len) {
                    unitType = array[i] & 0x1f;
                    //logger.log('find NALU @ offset:' + i + ',type:' + unitType);
                    lastUnitStart = i;
                    lastUnitType = unitType;
                    state = 0;
                } else {
                    // not enough byte to read unit type. let's read it on next PES parsing
                    state = -1;
                }
            } else {
                state = 0;
            }
        }
        if (lastUnitStart >= 0 && state >= 0) {
            unit = {
                data: array.subarray(lastUnitStart, len),
                type: lastUnitType,
                state: state
            };
            units.push(unit);
            //logger.log('pushing NALU, type/size/state:' + unit.type + '/' + unit.data.byteLength + '/' + state);
        }
        // no NALu found
        if (units.length === 0) {
            // append pes.data to previous NAL unit
            let lastUnit = this._getLastNalUnit();
            if (lastUnit) {
                let tmp = new Uint8Array(
                    lastUnit.data.byteLength + array.byteLength
                );
                tmp.set(lastUnit.data, 0);
                tmp.set(array, lastUnit.data.byteLength);
                lastUnit.data = tmp;
            }
        }
        track.naluState = state;
        return units;
    }

    /**
     * remove Emulation Prevention bytes from a RBSP
     */
    discardEPB(data) {
        var length = data.byteLength,
            EPBPositions = [],
            i = 1,
            newLength,
            newData;

        // Find all `Emulation Prevention Bytes`
        while (i < length - 2) {
            if (data[i] === 0 && data[i + 1] === 0 && data[i + 2] === 0x03) {
                EPBPositions.push(i + 2);
                i += 2;
            } else {
                i++;
            }
        }

        // If no Emulation Prevention Bytes were found just return the original
        // array
        if (EPBPositions.length === 0) {
            return data;
        }

        // Create a new array to hold the NAL unit data
        newLength = length - EPBPositions.length;
        newData = new Uint8Array(newLength);
        var sourceIndex = 0;

        for (i = 0; i < newLength; sourceIndex++, i++) {
            if (sourceIndex === EPBPositions[0]) {
                // Skip this byte
                sourceIndex++;
                // Remove this position index
                EPBPositions.shift();
            }
            newData[i] = data[sourceIndex];
        }
        return newData;
    }

    _parseAACPES(pes) {
        var track = this._audioTrack,
            data = pes.data,
            pts = pes.pts,
            startOffset = 0,
            aacOverFlow = this.aacOverFlow,
            aacLastPTS = this.aacLastPTS,
            config,
            frameLength,
            frameDuration,
            frameIndex,
            offset,
            headerLength,
            stamp,
            len,
            aacSample;
        if (aacOverFlow) {
            var tmp = new Uint8Array(aacOverFlow.byteLength + data.byteLength);
            tmp.set(aacOverFlow, 0);
            tmp.set(data, aacOverFlow.byteLength);
            //logger.log(`AAC: append overflowing ${aacOverFlow.byteLength} bytes to beginning of new PES`);
            data = tmp;
        }
        // look for ADTS header (0xFFFx)
        for (
            offset = startOffset, len = data.length;
            offset < len - 1;
            offset++
        ) {
            if (data[offset] === 0xff && (data[offset + 1] & 0xf0) === 0xf0) {
                break;
            }
        }
        // if ADTS header does not start straight from the beginning of the PES payload, raise an error
        if (offset) {
            var reason, fatal;
            if (offset < len - 1) {
                reason = `AAC PES did not start with ADTS header,offset:${offset}`;
                fatal = false;
            } else {
                reason = 'no ADTS header found in AAC PES';
                fatal = true;
            }
            logger.warn(`parsing error:${reason}`);
            this.observer.trigger(Event.ERROR, {
                type: ErrorTypes.MEDIA_ERROR,
                details: ErrorDetails.FRAG_PARSING_ERROR,
                fatal: fatal,
                reason: reason
            });
            if (fatal) {
                return;
            }
        }
        if (!track.audiosamplerate) {
            const audioCodec = this.audioCodec;
            config = ADTS.getAudioConfig(
                this.observer,
                data,
                offset,
                audioCodec
            );
            track.config = config.config;
            track.audiosamplerate = config.samplerate;
            track.channelCount = config.channelCount;
            track.codec = config.codec;
            track.manifestCodec = config.manifestCodec;
            track.duration = this._duration;
            logger.log(
                `parsed codec:${track.codec},rate:${
                    config.samplerate
                },nb channel:${config.channelCount}`
            );
        }
        frameIndex = 0;
        frameDuration = 1024 * 90000 / track.audiosamplerate;

        // if last AAC frame is overflowing, we should ensure timestamps are contiguous:
        // first sample PTS should be equal to last sample PTS + frameDuration
        if (aacOverFlow && aacLastPTS) {
            var newPTS = aacLastPTS + frameDuration;
            if (Math.abs(newPTS - pts) > 1) {
                logger.log(
                    `AAC: align PTS for overlapping frames by ${Math.round(
                        (newPTS - pts) / 90
                    )}`
                );
                pts = newPTS;
            }
        }

        while (offset + 5 < len) {
            // The protection skip bit tells us if we have 2 bytes of CRC data at the end of the ADTS header
            headerLength = !!(data[offset + 1] & 0x01) ? 7 : 9;
            // retrieve frame size
            frameLength =
                ((data[offset + 3] & 0x03) << 11) |
                (data[offset + 4] << 3) |
                ((data[offset + 5] & 0xe0) >>> 5);
            frameLength -= headerLength;
            //stamp = pes.pts;

            if (frameLength > 0 && offset + headerLength + frameLength <= len) {
                stamp = pts + frameIndex * frameDuration;
                //logger.log(`AAC frame, offset/length/total/pts:${offset+headerLength}/${frameLength}/${data.byteLength}/${(stamp/90).toFixed(0)}`);
                aacSample = {
                    unit: data.subarray(
                        offset + headerLength,
                        offset + headerLength + frameLength
                    ),
                    pts: stamp,
                    dts: stamp
                };
                track.samples.push(aacSample);
                track.len += frameLength;
                offset += frameLength + headerLength;
                frameIndex++;
                // look for ADTS header (0xFFFx)
                for (; offset < len - 1; offset++) {
                    if (
                        data[offset] === 0xff &&
                        (data[offset + 1] & 0xf0) === 0xf0
                    ) {
                        break;
                    }
                }
            } else {
                break;
            }
        }
        if (offset < len) {
            aacOverFlow = data.subarray(offset, len);
            //logger.log(`AAC: overflow detected:${len-offset}`);
        } else {
            aacOverFlow = null;
        }
        this.aacOverFlow = aacOverFlow;
        this.aacLastPTS = stamp;
    }

    _parseMPEGPES(pes) {
        var data = pes.data;
        var pts = pes.pts;
        var length = data.length;
        var frameIndex = 0;
        var offset = 0;
        var parsed;

        while (
            offset < length &&
            (parsed = this._parseMpeg(
                data,
                offset,
                length,
                frameIndex++,
                pts
            )) > 0
        ) {
            offset += parsed;
        }
    }

    _onMpegFrame(data, bitRate, sampleRate, channelCount, frameIndex, pts) {
        var frameDuration = 1152 / sampleRate * 1000;
        var stamp = pts + frameIndex * frameDuration;
        var track = this._audioTrack;

        track.config = [];
        track.channelCount = channelCount;
        track.audiosamplerate = sampleRate;
        track.duration = this._duration;
        track.samples.push({ unit: data, pts: stamp, dts: stamp });
        track.len += data.length;
    }

    _onMpegNoise(data) {
        logger.warn('mpeg audio has noise: ' + data.length + ' bytes');
    }

    _parseMpeg(data, start, end, frameIndex, pts) {
        var BitratesMap = [
            32,
            64,
            96,
            128,
            160,
            192,
            224,
            256,
            288,
            320,
            352,
            384,
            416,
            448,
            32,
            48,
            56,
            64,
            80,
            96,
            112,
            128,
            160,
            192,
            224,
            256,
            320,
            384,
            32,
            40,
            48,
            56,
            64,
            80,
            96,
            112,
            128,
            160,
            192,
            224,
            256,
            320,
            32,
            48,
            56,
            64,
            80,
            96,
            112,
            128,
            144,
            160,
            176,
            192,
            224,
            256,
            8,
            16,
            24,
            32,
            40,
            48,
            56,
            64,
            80,
            96,
            112,
            128,
            144,
            160
        ];
        var SamplingRateMap = [
            44100,
            48000,
            32000,
            22050,
            24000,
            16000,
            11025,
            12000,
            8000
        ];

        if (start + 2 > end) {
            return -1; // we need at least 2 bytes to detect sync pattern
        }
        if (data[start] === 0xff || (data[start + 1] & 0xe0) === 0xe0) {
            // Using http://www.datavoyage.com/mpgscript/mpeghdr.htm as a reference
            if (start + 24 > end) {
                return -1;
            }
            var headerB = (data[start + 1] >> 3) & 3;
            var headerC = (data[start + 1] >> 1) & 3;
            var headerE = (data[start + 2] >> 4) & 15;
            var headerF = (data[start + 2] >> 2) & 3;
            var headerG = !!(data[start + 2] & 2);
            if (
                headerB !== 1 &&
                headerE !== 0 &&
                headerE !== 15 &&
                headerF !== 3
            ) {
                var columnInBitrates =
                    headerB === 3 ? 3 - headerC : headerC === 3 ? 3 : 4;
                var bitRate =
                    BitratesMap[columnInBitrates * 14 + headerE - 1] * 1000;
                var columnInSampleRates =
                    headerB === 3 ? 0 : headerB === 2 ? 1 : 2;
                var sampleRate =
                    SamplingRateMap[columnInSampleRates * 3 + headerF];
                var padding = headerG ? 1 : 0;
                var channelCount = data[start + 3] >> 6 === 3 ? 1 : 2; // If bits of channel mode are `11` then it is a single channel (Mono)
                var frameLength =
                    headerC === 3
                        ? ((headerB === 3 ? 12 : 6) * bitRate / sampleRate +
                              padding) <<
                          2
                        : ((headerB === 3 ? 144 : 72) * bitRate / sampleRate +
                              padding) |
                          0;
                if (start + frameLength > end) {
                    return -1;
                }
                if (this._onMpegFrame) {
                    this._onMpegFrame(
                        data.subarray(start, start + frameLength),
                        bitRate,
                        sampleRate,
                        channelCount,
                        frameIndex,
                        pts
                    );
                }
                return frameLength;
            }
        }
        // noise or ID3, trying to skip
        var offset = start + 2;
        while (offset < end) {
            if (data[offset - 1] === 0xff && (data[offset] & 0xe0) === 0xe0) {
                // sync pattern is found
                if (this._onMpegNoise) {
                    this._onMpegNoise(data.subarray(start, offset - 1));
                }
                return offset - start - 1;
            }
            offset++;
        }
        return -1;
    }

    _parseID3PES(pes) {
        this._id3Track.samples.push(pes);
    }
}

export default TSDemuxer;<|MERGE_RESOLUTION|>--- conflicted
+++ resolved
@@ -291,13 +291,9 @@
             // either id3Data null or PES truncated, keep it for next frag parsing
             id3Track.pesData = id3Data;
         }
-<<<<<<< HEAD
 
         if (this.sampleAes == null) {
             this.remuxer.remux(
-                level,
-                sn,
-                cc,
                 audioTrack,
                 avcTrack,
                 id3Track,
@@ -308,9 +304,6 @@
             );
         } else {
             this.decryptAndRemux(
-                level,
-                sn,
-                cc,
                 audioTrack,
                 avcTrack,
                 id3Track,
@@ -323,9 +316,6 @@
     }
 
     decryptAndRemux(
-        level,
-        sn,
-        cc,
         audioTrack,
         videoTrack,
         id3Track,
@@ -338,9 +328,6 @@
             let localthis = this;
             this.sampleAes.decryptAacSamples(audioTrack.samples, 0, function() {
                 localthis.decryptAndRemuxAvc(
-                    level,
-                    sn,
-                    cc,
                     audioTrack,
                     videoTrack,
                     id3Track,
@@ -352,9 +339,6 @@
             });
         } else {
             this.decryptAndRemuxAvc(
-                level,
-                sn,
-                cc,
                 audioTrack,
                 videoTrack,
                 id3Track,
@@ -367,9 +351,6 @@
     }
 
     decryptAndRemuxAvc(
-        level,
-        sn,
-        cc,
         audioTrack,
         videoTrack,
         id3Track,
@@ -386,9 +367,6 @@
                 0,
                 function() {
                     localthis.remuxer.remux(
-                        level,
-                        sn,
-                        cc,
                         audioTrack,
                         videoTrack,
                         id3Track,
@@ -401,9 +379,6 @@
             );
         } else {
             this.remuxer.remux(
-                level,
-                sn,
-                cc,
                 audioTrack,
                 videoTrack,
                 id3Track,
@@ -413,17 +388,6 @@
                 accurateTimeOffset
             );
         }
-=======
-        this.remuxer.remux(
-            audioTrack,
-            avcTrack,
-            id3Track,
-            this._txtTrack,
-            timeOffset,
-            contiguous,
-            accurateTimeOffset
-        );
->>>>>>> 4b6b1a89
     }
 
     destroy() {
