--- conflicted
+++ resolved
@@ -1,9 +1,9 @@
 import Event from '../events';
+import { ErrorTypes } from '../errors';
 import DemuxerInline from '../demux/demuxer-inline';
 import DemuxerWorker from '../demux/demuxer-worker';
 import { logger } from '../utils/logger';
 import MP4Remuxer from '../remux/mp4-remuxer';
-import { ErrorTypes } from '../errors';
 
 class Demuxer {
     constructor(hls) {
@@ -38,9 +38,6 @@
         }
     }
 
-<<<<<<< HEAD
-    push(data, audioCodec, videoCodec, timeOffset, cc, level, sn, duration) {
-=======
     pushDecrypted(
         data,
         audioCodec,
@@ -48,9 +45,9 @@
         timeOffset,
         cc,
         level,
+        sn,
         duration
     ) {
->>>>>>> e306c77c
         if (this.w) {
             // post fragment payload as transferable objects (no copy)
             this.w.postMessage(
@@ -88,6 +85,7 @@
         timeOffset,
         cc,
         level,
+        sn,
         duration,
         decryptdata
     ) {
@@ -109,7 +107,7 @@
                 .then(function(importedKey) {
                     window.crypto.subtle
                         .decrypt(
-                            { name: 'AES-CBC', iv: decryptdata.iv },
+                            { name: 'AES-CBC', iv: decryptdata.iv.buffer },
                             importedKey,
                             data
                         )
@@ -121,6 +119,7 @@
                                 timeOffset,
                                 cc,
                                 level,
+                                sn,
                                 duration
                             );
                         })
@@ -151,6 +150,7 @@
                 timeOffset,
                 cc,
                 level,
+                sn,
                 duration
             );
         }
