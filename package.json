{
  "name": "hls.js",
  "license": "Apache-2.0",
  "description": "JavaScript HLS client using MediaSourceExtension",
  "homepage": "https://github.com/video-dev/hls.js",
  "authors": "Guillaume du Pontavice <g.du.pontavice@gmail.com>",
  "repository": {
    "type": "git",
    "url": "https://github.com/video-dev/hls.js"
  },
  "bugs": {
    "url": "https://github.com/video-dev/hls.js/issues"
  },
  "main": "./dist/hls.js",
  "module": "./dist/hls.mjs",
  "types": "./dist/hls.js.d.ts",
  "exports": {
    ".": {
      "types": "./dist/hls.js.d.ts",
      "import": "./dist/hls.mjs",
      "require": "./dist/hls.js"
    },
    "./dist/*": "./dist/*",
    "./package.json": "./package.json"
  },
  "files": [
    "dist/**/*",
    "src/**/*"
  ],
  "publishConfig": {
    "access": "public"
  },
  "scripts": {
    "build": "rollup --config && npm run build:types",
    "build:ci": "rollup --config && tsc --build tsconfig-lib.json && api-extractor run && es-check",
    "build:debug": "rollup --config --configType full --configType demo",
    "build:watch": "rollup --config --configType full --configType demo --watch",
    "build:types": "tsc --build tsconfig-lib.json && api-extractor run --local",
    "dev": "run-p build:watch serve",
    "serve": "http-server -o /demo .",
    "docs": "doctoc ./docs/API.md && api-documenter markdown -i api-extractor -o api-extractor/api-documenter && rm api-extractor/api-documenter/index.md && npm run docs-md-to-html",
    "docs-md-to-html": "generate-md --layout github --input api-extractor/api-documenter --output api-docs",
    "lint": "eslint --cache src/ tests/ --ext .js --ext .ts",
    "lint:fix": "npm run lint -- --fix",
    "lint:quiet": "npm run lint -- --quiet",
    "lint:staged": "lint-staged",
    "prettier": "prettier --cache --write .",
    "prettier:verify": "prettier --cache --check .",
    "pretest": "npm run lint",
    "sanity-check": "npm run lint && npm run prettier:verify && npm run type-check && npm run build && es-check && npm run docs && npm run test:unit",
    "start": "npm run dev",
    "test": "npm run test:unit && npm run test:func",
    "test:unit": "karma start karma.conf.js",
    "test:unit:debug": "DEBUG_UNIT_TESTS=1 karma start karma.conf.js --auto-watch --no-single-run --browsers Chrome",
    "test:unit:watch": "karma start karma.conf.js --auto-watch --no-single-run",
    "test:func": "BABEL_ENV=development mocha --require @babel/register tests/functional/auto/setup.js --timeout 40000 --exit",
    "test:func:light": "BABEL_ENV=development HLSJS_LIGHT=1 mocha --require @babel/register tests/functional/auto/setup.js --timeout 40000 --exit",
    "test:func:sauce": "SAUCE=1 UA=safari OS='OS X 10.15' BABEL_ENV=development mocha --require @babel/register tests/functional/auto/setup.js --timeout 40000 --exit",
    "type-check": "tsc --noEmit",
    "type-check:watch": "npm run type-check -- --watch",
    "prepare": "husky install"
  },
  "devDependencies": {
    "@babel/core": "7.23.7",
    "@babel/helper-module-imports": "7.22.15",
    "@babel/plugin-proposal-class-properties": "7.18.6",
    "@babel/plugin-proposal-object-rest-spread": "7.20.7",
    "@babel/plugin-proposal-optional-chaining": "7.21.0",
    "@babel/plugin-transform-object-assign": "7.23.3",
    "@babel/preset-env": "7.23.8",
    "@babel/preset-typescript": "7.23.3",
    "@babel/register": "7.23.7",
    "@microsoft/api-documenter": "7.23.19",
    "@microsoft/api-extractor": "7.39.1",
    "@rollup/plugin-alias": "5.1.0",
    "@rollup/plugin-babel": "6.0.4",
    "@rollup/plugin-commonjs": "25.0.7",
    "@rollup/plugin-node-resolve": "15.2.3",
    "@rollup/plugin-replace": "5.0.5",
    "@rollup/plugin-terser": "0.4.4",
<<<<<<< HEAD
    "@rollup/plugin-typescript": "11.1.5",
=======
    "@rollup/plugin-typescript": "11.1.6",
>>>>>>> 6b2bb879
    "@svta/common-media-library": "0.6.2",
    "@types/chai": "4.3.11",
    "@types/chart.js": "2.9.41",
    "@types/mocha": "10.0.6",
    "@types/sinon-chai": "3.2.12",
    "@typescript-eslint/eslint-plugin": "6.19.1",
    "@typescript-eslint/parser": "6.19.1",
    "babel-loader": "9.1.3",
    "babel-plugin-transform-remove-console": "6.9.4",
    "chai": "4.4.1",
    "chart.js": "2.9.4",
    "chromedriver": "120.0.1",
    "doctoc": "2.2.1",
    "es-check": "7.1.1",
    "eslint": "8.56.0",
    "eslint-config-prettier": "9.1.0",
    "eslint-plugin-import": "2.29.1",
    "eslint-plugin-mocha": "10.2.0",
    "eslint-plugin-node": "11.1.0",
    "eslint-plugin-promise": "6.1.1",
    "eventemitter3": "5.0.1",
    "http-server": "14.1.1",
    "husky": "8.0.3",
    "jsonpack": "1.1.5",
    "karma": "6.4.2",
    "karma-chrome-launcher": "3.2.0",
    "karma-coverage": "2.2.1",
    "karma-mocha": "2.0.1",
    "karma-mocha-reporter": "2.2.5",
    "karma-rollup-preprocessor": "github:jlmakes/karma-rollup-preprocessor#7a7268d91149307b3cf2888ee4e65ccd079955a3",
    "karma-sinon-chai": "2.0.2",
    "karma-sourcemap-loader": "0.4.0",
    "lint-staged": "15.2.0",
    "markdown-styles": "3.2.0",
    "micromatch": "4.0.5",
    "mocha": "10.2.0",
    "node-fetch": "3.3.2",
    "npm-run-all": "4.1.5",
    "prettier": "3.1.1",
    "promise-polyfill": "8.3.0",
    "rollup": "4.9.5",
    "rollup-plugin-istanbul": "5.0.0",
    "sauce-connect-launcher": "1.3.2",
    "selenium-webdriver": "4.16.0",
    "semver": "7.5.4",
    "sinon": "17.0.1",
    "sinon-chai": "3.7.0",
    "typescript": "5.3.3",
    "url-toolkit": "2.2.5",
    "wrangler": "3.24.0"
  }
}<|MERGE_RESOLUTION|>--- conflicted
+++ resolved
@@ -78,11 +78,7 @@
     "@rollup/plugin-node-resolve": "15.2.3",
     "@rollup/plugin-replace": "5.0.5",
     "@rollup/plugin-terser": "0.4.4",
-<<<<<<< HEAD
-    "@rollup/plugin-typescript": "11.1.5",
-=======
     "@rollup/plugin-typescript": "11.1.6",
->>>>>>> 6b2bb879
     "@svta/common-media-library": "0.6.2",
     "@types/chai": "4.3.11",
     "@types/chart.js": "2.9.41",
