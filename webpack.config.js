const pkgJson = require('./package.json');
const path = require('path');
const webpack = require('webpack');
const merge = require('webpack-merge');
const importHelper = require('@babel/helper-module-imports');

/* Allow to customise builds through env-vars */
const env = process.env;

const addSubtitleSupport = !!env.SUBTITLE || !!env.USE_SUBTITLES;
const addAltAudioSupport = !!env.ALT_AUDIO || !!env.USE_ALT_AUDIO;
const addEMESupport = !!env.EME_DRM || !!env.USE_EME_DRM;

const createDefinePlugin = (type) => {
  const buildConstants = {
    __VERSION__: JSON.stringify(pkgJson.version),
    __USE_SUBTITLES__: JSON.stringify(type === 'main' || addSubtitleSupport),
    __USE_ALT_AUDIO__: JSON.stringify(type === 'main' || addAltAudioSupport),
    __USE_EME_DRM__: JSON.stringify(type === 'main' || addEMESupport)
  };
  return new webpack.DefinePlugin(buildConstants);
};

const basePlugins = [
  new webpack.optimize.ModuleConcatenationPlugin(),
  new webpack.optimize.OccurrenceOrderPlugin(),
  new webpack.BannerPlugin({ entryOnly: true, raw: true, banner: 'typeof window !== "undefined" &&' }) // SSR/Node.js guard
];
const mainPlugins = [...basePlugins, createDefinePlugin('main')];
const lightPlugins = [...basePlugins, createDefinePlugin('light')];

const baseConfig = {
  mode: 'development',
  entry: './src/hls',
  optimization: {
    splitChunks: false
  },
  resolve: {
    // Add `.ts` as a resolvable extension.
    extensions: ['.ts', '.js']
  },
  module: {
    strictExportPresence: true,
    rules: [
      {
        test: /\.(ts|js)$/,
        exclude: [
          path.resolve(__dirname, 'node_modules')
        ],
        loader: 'babel-loader',
        options: {
          babelrc: false,
          presets: [
            '@babel/preset-typescript',
            ['@babel/preset-env', {
              loose: true,
              modules: false,
              targets: {
                browsers: [
                  'chrome >= 47',
                  'firefox >= 51',
                  'ie >= 11',
                  'safari >= 8',
                  'ios >= 8',
                  'android >= 4'
                ]
              }
            }]
          ],
          plugins: [
            ['@babel/plugin-proposal-class-properties', {
              loose: true
            }],
            '@babel/plugin-proposal-object-rest-spread',
            {
              visitor: {
                CallExpression: function (espath) {
                  if (espath.get('callee').matchesPattern('Number.isFinite')) {
                    espath.node.callee = importHelper.addNamed(espath, 'isFiniteNumber', path.resolve('src/polyfills/number-isFinite'));
                  }
                }
              }
<<<<<<< HEAD
            },
            ['@babel/plugin-transform-object-assign']
=======
            }
>>>>>>> 08186018
          ]
        }
      }
    ]
  },
  node: {
    global: false,
    process: false,
    __filename: false,
    __dirname: false,
    Buffer: false,
    setImmediate: false
  }
};

function getAliasesForLightDist () {
  let aliases = {};

  if (!addEMESupport) {
    aliases = Object.assign({}, aliases, {
      './controller/eme-controller': './empty.js'
    });
  }

  if (!addSubtitleSupport) {
    aliases = Object.assign(aliases, {
      './utils/cues': './empty.js',
      './controller/timeline-controller': './empty.js',
      './controller/subtitle-track-controller': './empty.js',
      './controller/subtitle-stream-controller': './empty.js'
    });
  }

  if (!addAltAudioSupport) {
    aliases = Object.assign(aliases, {
      './controller/audio-track-controller': './empty.js',
      './controller/audio-stream-controller': './empty.js'
    });
  }

  return aliases;
}

const multiConfig = [
  {
    name: 'debug',
    mode: 'development',
    output: {
      filename: 'hls.js',
      chunkFilename: '[name].js',
      sourceMapFilename: 'hls.js.map',
      path: path.resolve(__dirname, 'dist'),
      publicPath: '/dist/',
      library: 'Hls',
      libraryTarget: 'umd',
      libraryExport: 'default',
      globalObject: 'this' // https://github.com/webpack/webpack/issues/6642#issuecomment-370222543
    },
    plugins: mainPlugins,
    devtool: 'source-map'
  },
  {
    name: 'dist',
    mode: 'production',
    output: {
      filename: 'hls.min.js',
      chunkFilename: '[name].js',
      path: path.resolve(__dirname, 'dist'),
      publicPath: '/dist/',
      library: 'Hls',
      libraryTarget: 'umd',
      libraryExport: 'default',
      globalObject: 'this'
    },
    plugins: mainPlugins,
    devtool: 'source-map'
  },
  {
    name: 'light',
    mode: 'development',
    output: {
      filename: 'hls.light.js',
      chunkFilename: '[name].js',
      sourceMapFilename: 'hls.light.js.map',
      path: path.resolve(__dirname, 'dist'),
      publicPath: '/dist/',
      library: 'Hls',
      libraryTarget: 'umd',
      libraryExport: 'default',
      globalObject: 'this'
    },
    resolve: {
      alias: getAliasesForLightDist()
    },
    plugins: lightPlugins,
    devtool: 'source-map'
  },
  {
    name: 'light-dist',
    mode: 'production',
    output: {
      filename: 'hls.light.min.js',
      chunkFilename: '[name].js',
      path: path.resolve(__dirname, 'dist'),
      publicPath: '/dist/',
      library: 'Hls',
      libraryTarget: 'umd',
      libraryExport: 'default',
      globalObject: 'this'
    },
    resolve: {
      alias: getAliasesForLightDist()
    },
    plugins: lightPlugins,
    devtool: 'source-map'
  },
  {
    name: 'demo',
    entry: './demo/main',
    mode: 'development',
    output: {
      filename: 'hls-demo.js',
      chunkFilename: '[name].js',
      sourceMapFilename: 'hls-demo.js.map',
      path: path.resolve(__dirname, 'dist'),
      publicPath: '/dist/',
      library: 'HlsDemo',
      libraryTarget: 'umd',
      libraryExport: 'default',
      globalObject: 'this' // https://github.com/webpack/webpack/issues/6642#issuecomment-370222543
    },
    plugins: mainPlugins,
    devtool: 'source-map'
  }
].map(config => merge(baseConfig, config));

// webpack matches the --env arguments to a string; for example, --env.debug.min translates to { debug: true, min: true }
module.exports = (envArgs) => {
  let configs;
  if (!envArgs) {
    // If no arguments are specified, return every configuration
    configs = multiConfig;
  } else {
<<<<<<< HEAD
    // Find the first enabled config within the arguments array
    const enabledConfigName = Object.keys(envArgs).find(envName => envArgs[envName]);
    // Filter out config with name
    const enabledConfig = multiConfig.find(config => config.name === enabledConfigName);
    if (!enabledConfig) {
      throw new Error(`Couldn't find a valid config with the name "${enabledConfigName}". Known configs are: ${multiConfig.map(config => config.name).join(', ')}`);
    }

    configs = [enabledConfig];
=======
    const enabledConfigNames = Object.keys(envArgs);
    // Filter out enabled configs
    const enabledConfigs = multiConfig.filter(config => enabledConfigNames.includes(config.name));
    if (!enabledConfigs.length) {
      throw new Error(`Couldn't find a valid config with the names ${JSON.stringify(enabledConfigNames)}. Known configs are: ${multiConfig.map(config => config.name).join(', ')}`);
    }

    configs = enabledConfigs;
>>>>>>> 08186018
  }

  console.log(`Building configs: ${configs.map(config => config.name).join(', ')}.\n`);
  return configs;
};<|MERGE_RESOLUTION|>--- conflicted
+++ resolved
@@ -80,12 +80,8 @@
                   }
                 }
               }
-<<<<<<< HEAD
             },
             ['@babel/plugin-transform-object-assign']
-=======
-            }
->>>>>>> 08186018
           ]
         }
       }
@@ -229,17 +225,6 @@
     // If no arguments are specified, return every configuration
     configs = multiConfig;
   } else {
-<<<<<<< HEAD
-    // Find the first enabled config within the arguments array
-    const enabledConfigName = Object.keys(envArgs).find(envName => envArgs[envName]);
-    // Filter out config with name
-    const enabledConfig = multiConfig.find(config => config.name === enabledConfigName);
-    if (!enabledConfig) {
-      throw new Error(`Couldn't find a valid config with the name "${enabledConfigName}". Known configs are: ${multiConfig.map(config => config.name).join(', ')}`);
-    }
-
-    configs = [enabledConfig];
-=======
     const enabledConfigNames = Object.keys(envArgs);
     // Filter out enabled configs
     const enabledConfigs = multiConfig.filter(config => enabledConfigNames.includes(config.name));
@@ -248,7 +233,6 @@
     }
 
     configs = enabledConfigs;
->>>>>>> 08186018
   }
 
   console.log(`Building configs: ${configs.map(config => config.name).join(', ')}.\n`);
