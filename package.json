--- conflicted
+++ resolved
@@ -13,43 +13,16 @@
     "url": "https://github.com/video-dev/hls.js/issues"
   },
   "main": "./dist/hls.js",
-<<<<<<< HEAD
   "scripts": {
     "build": "webpack",
     "build:watch": "webpack --env.debug --watch",
-=======
-  "nyc": {
-    "reporter": [
-      "lcov"
-    ],
-    "exclude": [
-      "tests"
-    ]
-  },
-  "publishConfig": {
-    "access": "public"
-  },
-  "scripts": {
-    "build": "webpack --progress",
-    "build:watch": "webpack --env.debug --watch",
-    "build:analyze": "ANALYZE=true webpack --progress",
->>>>>>> c721b7ee
     "build:release": "npm run build && npm run test && git add dist/* && git commit -m 'Update dist' && npm run docs:release",
     "commit:release": "npm run build:release && git add dist/* && git commit -m 'update dist'",
     "dev": "webpack-dev-server --progress --env.debug --port 8000",
     "docs": "esdoc",
     "lint": "eslint src/ && eslint tests/",
     "lint:fix": "eslint src/ tests/ --fix",
-<<<<<<< HEAD
     "pre-push": "npm run lint && npm run test:unit",
-=======
-    "lint:quiet": "eslint src/ tests/ --quiet",
-    "lint:src": "eslint src/",
-    "lint:tests": "eslint tests/",
-    "lint:demo": "eslint demo/",
-    "precommit": "./scripts/precommit",
-    "pretest": "npm run lint",
->>>>>>> c721b7ee
     "release:pre": "mversion prerelease && npm run build:release",
     "release:patch": "mversion p && npm run build:release",
     "release:minor": "mversion mi && npm run build:release",
