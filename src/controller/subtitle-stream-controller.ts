import { Events } from '../events';
import { BufferHelper } from '../utils/buffer-helper';
import { findFragmentByPTS } from './fragment-finders';
import { alignMediaPlaylistByPDT } from '../utils/discontinuities';
import { addSliding } from './level-helper';
import { FragmentState } from './fragment-tracker';
import BaseStreamController, { State } from './base-stream-controller';
import { PlaylistLevelType } from '../types/loader';
import { Level } from '../types/level';
import type { FragmentTracker } from './fragment-tracker';
import type { NetworkComponentAPI } from '../types/component-api';
import type Hls from '../hls';
import type { LevelDetails } from '../loader/level-details';
import type { Fragment } from '../loader/fragment';
import type {
  ErrorData,
  FragLoadedData,
  SubtitleFragProcessed,
  SubtitleTracksUpdatedData,
  TrackLoadedData,
  TrackSwitchedData,
  BufferFlushingData,
  LevelLoadedData,
} from '../types/events';

const TICK_INTERVAL = 500; // how often to tick in ms

interface TimeRange {
  start: number;
  end: number;
}

export class SubtitleStreamController
  extends BaseStreamController
  implements NetworkComponentAPI
{
  protected levels: Array<Level> = [];

  private currentTrackId: number = -1;
  private tracksBuffered: Array<TimeRange[]> = [];
  private mainDetails: LevelDetails | null = null;

  constructor(hls: Hls, fragmentTracker: FragmentTracker) {
    super(hls, fragmentTracker, '[subtitle-stream-controller]');
    this._registerListeners();
  }

  protected onHandlerDestroying() {
    this._unregisterListeners();
    this.mainDetails = null;
  }

  private _registerListeners() {
    const { hls } = this;
    hls.on(Events.MEDIA_ATTACHED, this.onMediaAttached, this);
    hls.on(Events.MEDIA_DETACHING, this.onMediaDetaching, this);
    hls.on(Events.MANIFEST_LOADING, this.onManifestLoading, this);
    hls.on(Events.LEVEL_LOADED, this.onLevelLoaded, this);
    hls.on(Events.ERROR, this.onError, this);
    hls.on(Events.SUBTITLE_TRACKS_UPDATED, this.onSubtitleTracksUpdated, this);
    hls.on(Events.SUBTITLE_TRACK_SWITCH, this.onSubtitleTrackSwitch, this);
    hls.on(Events.SUBTITLE_TRACK_LOADED, this.onSubtitleTrackLoaded, this);
    hls.on(Events.SUBTITLE_FRAG_PROCESSED, this.onSubtitleFragProcessed, this);
    hls.on(Events.BUFFER_FLUSHING, this.onBufferFlushing, this);
  }

  private _unregisterListeners() {
    const { hls } = this;
    hls.off(Events.MEDIA_ATTACHED, this.onMediaAttached, this);
    hls.off(Events.MEDIA_DETACHING, this.onMediaDetaching, this);
    hls.off(Events.MANIFEST_LOADING, this.onManifestLoading, this);
    hls.off(Events.LEVEL_LOADED, this.onLevelLoaded, this);
    hls.off(Events.ERROR, this.onError, this);
    hls.off(Events.SUBTITLE_TRACKS_UPDATED, this.onSubtitleTracksUpdated, this);
    hls.off(Events.SUBTITLE_TRACK_SWITCH, this.onSubtitleTrackSwitch, this);
    hls.off(Events.SUBTITLE_TRACK_LOADED, this.onSubtitleTrackLoaded, this);
    hls.off(Events.SUBTITLE_FRAG_PROCESSED, this.onSubtitleFragProcessed, this);
    hls.off(Events.BUFFER_FLUSHING, this.onBufferFlushing, this);
  }

  startLoad() {
    this.stopLoad();
    this.state = State.IDLE;

    this.setInterval(TICK_INTERVAL);
    this.tick();
  }

  onManifestLoading() {
    this.mainDetails = null;
    this.fragmentTracker.removeAllFragments();
  }

  onLevelLoaded(event: Events.LEVEL_LOADED, data: LevelLoadedData) {
    this.mainDetails = data.details;
  }

  onSubtitleFragProcessed(
    event: Events.SUBTITLE_FRAG_PROCESSED,
    data: SubtitleFragProcessed
  ) {
    const { frag, success } = data;
    this.fragPrevious = frag;
    this.state = State.IDLE;
    if (!success) {
      return;
    }

    const buffered = this.tracksBuffered[this.currentTrackId];
    if (!buffered) {
      return;
    }

    // Create/update a buffered array matching the interface used by BufferHelper.bufferedInfo
    // so we can re-use the logic used to detect how much has been buffered
    let timeRange: TimeRange | undefined;
    const fragStart = frag.start;
    for (let i = 0; i < buffered.length; i++) {
      if (fragStart >= buffered[i].start && fragStart <= buffered[i].end) {
        timeRange = buffered[i];
        break;
      }
    }

    const fragEnd = frag.start + frag.duration;
    if (timeRange) {
      timeRange.end = fragEnd;
    } else {
      timeRange = {
        start: fragStart,
        end: fragEnd,
      };
      buffered.push(timeRange);
    }
    this.fragmentTracker.fragBuffered(frag);
  }

  onBufferFlushing(event: Events.BUFFER_FLUSHING, data: BufferFlushingData) {
    const { startOffset, endOffset } = data;
    if (startOffset === 0 && endOffset !== Number.POSITIVE_INFINITY) {
      const { currentTrackId, levels } = this;
      if (
        !levels.length ||
        !levels[currentTrackId] ||
        !levels[currentTrackId].details
      ) {
        return;
      }
      const trackDetails = levels[currentTrackId].details as LevelDetails;
      const targetDuration = trackDetails.targetduration;
      const endOffsetSubtitles = endOffset - targetDuration;
      if (endOffsetSubtitles <= 0) {
        return;
      }
      data.endOffsetSubtitles = Math.max(0, endOffsetSubtitles);
      this.tracksBuffered.forEach((buffered) => {
        for (let i = 0; i < buffered.length; ) {
          if (buffered[i].end <= endOffsetSubtitles) {
            buffered.shift();
            continue;
          } else if (buffered[i].start < endOffsetSubtitles) {
            buffered[i].start = endOffsetSubtitles;
          } else {
            break;
          }
          i++;
        }
      });
      this.fragmentTracker.removeFragmentsInRange(
        startOffset,
        endOffsetSubtitles,
        PlaylistLevelType.SUBTITLE
      );
    }
  }

  // If something goes wrong, proceed to next frag, if we were processing one.
  onError(event: Events.ERROR, data: ErrorData) {
    const frag = data.frag;
    // don't handle error not related to subtitle fragment
    if (!frag || frag.type !== PlaylistLevelType.SUBTITLE) {
      return;
    }

    if (this.fragCurrent?.loader) {
      this.fragCurrent.loader.abort();
    }

    this.state = State.IDLE;
  }

  // Got all new subtitle levels.
  onSubtitleTracksUpdated(
    event: Events.SUBTITLE_TRACKS_UPDATED,
    { subtitleTracks }: SubtitleTracksUpdatedData
  ) {
    this.tracksBuffered = [];
    this.levels = subtitleTracks.map(
      (mediaPlaylist) => new Level(mediaPlaylist)
    );
    this.fragmentTracker.removeAllFragments();
    this.fragPrevious = null;
    this.levels.forEach((level: Level) => {
      this.tracksBuffered[level.id] = [];
    });
    this.mediaBuffer = null;
  }

  onSubtitleTrackSwitch(
    event: Events.SUBTITLE_TRACK_SWITCH,
    data: TrackSwitchedData
  ) {
    this.currentTrackId = data.id;

    if (!this.levels.length || this.currentTrackId === -1) {
      this.clearInterval();
      return;
    }

    // Check if track has the necessary details to load fragments
    const currentTrack = this.levels[this.currentTrackId];
    if (currentTrack?.details) {
      this.mediaBuffer = this.mediaBufferTimeRanges;
    } else {
      this.mediaBuffer = null;
    }
    if (currentTrack) {
      this.setInterval(TICK_INTERVAL);
    }
  }

  // Got a new set of subtitle fragments.
  onSubtitleTrackLoaded(
    event: Events.SUBTITLE_TRACK_LOADED,
    data: TrackLoadedData
  ) {
    const { details: newDetails, id: trackId } = data;
    const { currentTrackId, levels } = this;
    if (!levels.length) {
      return;
    }
    const track: Level = levels[currentTrackId];
    if (trackId >= levels.length || trackId !== currentTrackId || !track) {
      return;
    }
    this.mediaBuffer = this.mediaBufferTimeRanges;
    if (newDetails.live || track.details?.live) {
      const mainDetails = this.mainDetails;
      if (newDetails.deltaUpdateFailed || !mainDetails) {
        return;
      }
      const mainSlidingStartFragment = mainDetails.fragments[0];
      if (!track.details) {
        if (newDetails.hasProgramDateTime && mainDetails.hasProgramDateTime) {
          alignMediaPlaylistByPDT(newDetails, mainDetails);
        } else if (mainSlidingStartFragment) {
          // line up live playlist with main so that fragments in range are loaded
          addSliding(newDetails, mainSlidingStartFragment.start);
        }
      } else {
        const sliding = this.alignPlaylists(newDetails, track.details);
        if (sliding === 0 && mainSlidingStartFragment) {
          // realign with main when there is no overlap with last refresh
          addSliding(newDetails, mainSlidingStartFragment.start);
        }
      }
    }
    track.details = newDetails;
    this.levelLastLoaded = trackId;

    // trigger handler right now
    this.tick();

    // If playlist is misaligned because of bad PDT or drift, delete details to resync with main on reload
    if (
      newDetails.live &&
      !this.fragCurrent &&
      this.media &&
      this.state === State.IDLE
    ) {
      const foundFrag = findFragmentByPTS(
        null,
        newDetails.fragments,
        this.media.currentTime,
        0
      );
      if (!foundFrag) {
        this.warn('Subtitle playlist not aligned with playback');
        track.details = undefined;
      }
    }
  }

  _handleFragmentLoadComplete(fragLoadedData: FragLoadedData) {
    const { frag, payload } = fragLoadedData;
    const decryptData = frag.decryptdata;
    const hls = this.hls;

    if (this.fragContextChanged(frag)) {
      return;
    }
    // check to see if the payload needs to be decrypted
    if (
      payload &&
      payload.byteLength > 0 &&
      decryptData &&
      decryptData.key &&
      decryptData.iv &&
      decryptData.method === 'AES-128'
    ) {
      const startTime = performance.now();
      // decrypt the subtitles
      this.decrypter
        .webCryptoDecrypt(
          new Uint8Array(payload),
          decryptData.key.buffer,
          decryptData.iv.buffer
        )
        .then((decryptedData) => {
          const endTime = performance.now();
          hls.trigger(Events.FRAG_DECRYPTED, {
            frag,
            payload: decryptedData,
            stats: {
              tstart: startTime,
              tdecrypt: endTime,
            },
          });
        });
    }
  }

  doTick() {
    if (!this.media) {
      this.state = State.IDLE;
      return;
    }

    if (this.state === State.IDLE) {
      const { currentTrackId, levels } = this;
      if (
        !levels.length ||
        !levels[currentTrackId] ||
        !levels[currentTrackId].details
      ) {
        return;
      }

      // Expand range of subs loaded by one target-duration in either direction to make up for misaligned playlists
      const trackDetails = levels[currentTrackId].details as LevelDetails;
      const targetDuration = trackDetails.targetduration;
      const { config, media } = this;
      const bufferedInfo = BufferHelper.bufferedInfo(
        this.mediaBufferTimeRanges,
        media.currentTime - targetDuration,
        config.maxBufferHole
      );
      const { end: targetBufferTime, len: bufferLen } = bufferedInfo;

      const maxBufLen = this.getMaxBufferLength() + targetDuration;

      if (bufferLen > maxBufLen) {
        return;
      }

      console.assert(
        trackDetails,
        'Subtitle track details are defined on idle subtitle stream controller tick'
      );
      const fragments = trackDetails.fragments;
      const fragLen = fragments.length;
      const end = trackDetails.edge;

      let foundFrag;
      const fragPrevious = this.fragPrevious;
      if (targetBufferTime < end) {
        const { maxFragLookUpTolerance } = config;
        foundFrag = findFragmentByPTS(
          fragPrevious,
          fragments,
          targetBufferTime,
          maxFragLookUpTolerance
        );
        if (
          !foundFrag &&
          fragPrevious &&
          fragPrevious.start < fragments[0].start
        ) {
          foundFrag = fragments[0];
        }
      } else {
        foundFrag = fragments[fragLen - 1];
      }

      if (foundFrag?.encrypted) {
<<<<<<< HEAD
        logger.log(`Loading key for ${foundFrag.sn}`);
        this.state = State.KEY_LOADING;
        this.hls.trigger(Events.KEY_LOADING, { frag: foundFrag });
      } else if (foundFrag) {
        if (
          this.fragmentTracker.getState(foundFrag) === FragmentState.NOT_LOADED
        ) {
          // only load if fragment is not loaded
          this.loadFragment(foundFrag, trackDetails, targetBufferTime);
        } else {
          this.fragPrevious = foundFrag;
        }
=======
        this.loadKey(foundFrag, trackDetails);
      } else if (
        foundFrag &&
        this.fragmentTracker.getState(foundFrag) === FragmentState.NOT_LOADED
      ) {
        // only load if fragment is not loaded
        this.loadFragment(foundFrag, trackDetails, targetBufferTime);
>>>>>>> bb375e15
      }
    }
  }

  protected loadFragment(
    frag: Fragment,
    levelDetails: LevelDetails,
    targetBufferTime: number
  ) {
    this.fragCurrent = frag;
    super.loadFragment(frag, levelDetails, targetBufferTime);
  }

  get mediaBufferTimeRanges(): TimeRange[] {
    return this.tracksBuffered[this.currentTrackId] || [];
  }
}<|MERGE_RESOLUTION|>--- conflicted
+++ resolved
@@ -393,10 +393,7 @@
       }
 
       if (foundFrag?.encrypted) {
-<<<<<<< HEAD
-        logger.log(`Loading key for ${foundFrag.sn}`);
-        this.state = State.KEY_LOADING;
-        this.hls.trigger(Events.KEY_LOADING, { frag: foundFrag });
+        this.loadKey(foundFrag, trackDetails);
       } else if (foundFrag) {
         if (
           this.fragmentTracker.getState(foundFrag) === FragmentState.NOT_LOADED
@@ -406,15 +403,6 @@
         } else {
           this.fragPrevious = foundFrag;
         }
-=======
-        this.loadKey(foundFrag, trackDetails);
-      } else if (
-        foundFrag &&
-        this.fragmentTracker.getState(foundFrag) === FragmentState.NOT_LOADED
-      ) {
-        // only load if fragment is not loaded
-        this.loadFragment(foundFrag, trackDetails, targetBufferTime);
->>>>>>> bb375e15
       }
     }
   }
