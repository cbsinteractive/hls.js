--- conflicted
+++ resolved
@@ -85,13 +85,7 @@
     minAutoBitrate: 0 // used by hls
 };
 
-<<<<<<< HEAD
-if (typeof __BUILD_VERSION__ === 'undefined' || __BUILD_VERSION__ === 'full') {
-    hlsDefaultConfig.audioStreamController = AudioStreamController;
-    hlsDefaultConfig.audioTrackController = AudioTrackController;
-=======
 if (typeof __SUBTITLE__ !== 'undefined' && __SUBTITLE__) {
->>>>>>> 80fb9685
     hlsDefaultConfig.subtitleStreamController = SubtitleStreamController;
     hlsDefaultConfig.subtitleTrackController = SubtitleTrackController;
     hlsDefaultConfig.timelineController = TimelineController;
@@ -102,12 +96,9 @@
     hlsDefaultConfig.captionsTextTrack1LanguageCode = 'en'; // used by timeline-controller
     hlsDefaultConfig.captionsTextTrack2Label = 'Spanish'; // used by timeline-controller
     hlsDefaultConfig.captionsTextTrack2LanguageCode = 'es'; // used by timeline-controller
-<<<<<<< HEAD
-=======
 }
 
 if (typeof __ALT_AUDIO__ !== 'undefined' && __ALT_AUDIO__) {
     hlsDefaultConfig.audioStreamController = AudioStreamController;
     hlsDefaultConfig.audioTrackController = AudioTrackController;
->>>>>>> 80fb9685
 }