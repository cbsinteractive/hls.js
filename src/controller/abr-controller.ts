/*
 * simple ABR Controller
 *  - compute next level based on last fragment bw heuristics
 *  - implement an abandon rules triggered if we have less than 2 frag buffered and if computed bw shows that we risk buffer stalling
 */

import { Events } from '../events';
<<<<<<< HEAD
import { BufferHelper } from '../utils/buffer-helper';
=======
import EventHandler from '../event-handler';
import { BufferHelper, Bufferable } from '../utils/buffer-helper';
>>>>>>> 7699d08b
import { ErrorDetails } from '../errors';
import { logger } from '../utils/logger';
import EwmaBandWidthEstimator from '../utils/ewma-bandwidth-estimator';
import Fragment from '../loader/fragment';
import { LoaderStats } from '../types/loader';
import LevelDetails from '../loader/level-details';
<<<<<<< HEAD
import Hls from '../hls';
import { FragLoadingData, MediaAttachedData, FragLoadedData, FragBufferedData, ErrorData } from '../types/events';

const { performance } = self;

class AbrController {
  protected hls: Hls;
  private _media: HTMLMediaElement | null = null;
=======
import { LevelLoadedData } from '../types/events';
import Hls from '../hls';

const { performance } = self;

class AbrController extends EventHandler {
  protected hls: Hls;
>>>>>>> 7699d08b
  private lastLoadedFragLevel: number = 0;
  private _nextAutoLevel: number = -1;
  private timer?: number;
  private readonly _bwEstimator: EwmaBandWidthEstimator;
  private onCheck: Function = this._abandonRulesCheck.bind(this);
  private fragCurrent: Fragment | null = null;
  private bitrateTestDelay: number = 0;

<<<<<<< HEAD
  constructor (hls: Hls) {
    this.hls = hls;
    this._registerListeners();
  }

  private _registerListeners () {
    const { hls } = this;
    hls.on(Events.MEDIA_ATTACHED, this.onMediaAttached, this);
    hls.on(Events.MEDIA_DETACHED, this.onMediaDetached, this);
    hls.on(Events.FRAG_LOADING, this.onFragLoading, this);
    hls.on(Events.FRAG_LOADED, this.onFragLoaded, this);
    hls.on(Events.FRAG_BUFFERED, this.onFragBuffered, this);
    hls.on(Events.ERROR, this.onError, this);
  }

  private _unregisterListeners () {
    const { hls } = this;
    hls.off(Events.MEDIA_ATTACHED, this.onMediaAttached, this);
    hls.off(Events.MEDIA_DETACHED, this.onMediaDetached, this);
    hls.off(Events.FRAG_LOADING, this.onFragLoading, this);
    hls.off(Events.FRAG_LOADED, this.onFragLoaded, this);
    hls.off(Events.FRAG_BUFFERED, this.onFragBuffered, this);
    hls.off(Events.ERROR, this.onError, this);
=======
  constructor (hls) {
    super(hls, Events.FRAG_LOADING,
      Events.FRAG_LOADED,
      Events.FRAG_BUFFERED,
      Events.LEVEL_LOADED,
      Events.ERROR);
    this.hls = hls;

    const config = hls.config;
    this._bwEstimator = new EwmaBandWidthEstimator(config.abrEwmaSlowVoD, config.abrEwmaFastVoD, config.abrEwmaDefaultEstimate);
>>>>>>> 7699d08b
  }

  destroy () {
    this._unregisterListeners();
    this.clearTimer();
  }

<<<<<<< HEAD
  onMediaAttached (data: MediaAttachedData) {
    this._media = data.media;
  }

  onMediaDetached () {
    this._media = null;
  }

  onFragLoading (data: FragLoadingData) {
=======
  protected onFragLoading (data: { frag: Fragment }) {
>>>>>>> 7699d08b
    const frag = data.frag;
    if (frag.type === 'main') {
      if (!this.timer) {
        this.fragCurrent = frag;
        this.timer = setInterval(this.onCheck, 100);
      }
    }
  }

<<<<<<< HEAD
      // lazy init of BwEstimator, rationale is that we use different params for Live/VoD
      // so we need to wait for stream manifest / playlist type to instantiate it.
      if (!this._bwEstimator) {
        const hls = this.hls;
        const config = hls.config;
        const level = hls.levels[frag.level];
        let isLive = false;
        if (level.details) {
          isLive = level.details.live;
        }

        let ewmaFast;
        let ewmaSlow;
        if (isLive) {
          ewmaFast = config.abrEwmaFastLive;
          ewmaSlow = config.abrEwmaSlowLive;
        } else {
          ewmaFast = config.abrEwmaFastVoD;
          ewmaSlow = config.abrEwmaSlowVoD;
        }
        this._bwEstimator = new EwmaBandWidthEstimator(hls, ewmaSlow, ewmaFast, config.abrEwmaDefaultEstimate);
      }
=======
  protected onLevelLoaded (data: LevelLoadedData) {
    const config = this.hls.config;
    if (data.details.live) {
      this._bwEstimator.update(config.abrEwmaSlowLive, config.abrEwmaFastLive);
    } else {
      this._bwEstimator.update(config.abrEwmaSlowVoD, config.abrEwmaFastVoD);
>>>>>>> 7699d08b
    }
  }

  /*
      This method monitors the download rate of the current fragment, and will downswitch if that fragment will not load
      quickly enough to prevent underbuffering
      TODO: Can we enhance this method when progressively streaming?
      TODO: Lots of magic numbers, are any suitable for configuration?
    */
<<<<<<< HEAD
  _abandonRulesCheck () {
    const { fragCurrent: frag, hls, _media: media } = this;
    const { autoLevelEnabled, config } = hls;
=======
  private _abandonRulesCheck () {
    const { fragCurrent: frag, hls } = this;
    const { autoLevelEnabled, config, media } = hls;
>>>>>>> 7699d08b
    if (!frag || !media) {
      return;
    }

    const loader = frag.loader;
    // If loader has been destroyed or loading has been aborted, stop timer and return
    if (!loader || loader.stats.aborted) {
      logger.warn('frag loader destroy or aborted, disarm abandonRules');
      this.clearTimer();
      // reset forced auto level value so that next level will be selected
      this._nextAutoLevel = -1;
      return;
    }

    // This check only runs if we're in ABR mode and actually playing
    if (!autoLevelEnabled || media.paused || !media.playbackRate || !media.readyState) {
      return;
    }

    const stats: LoaderStats = loader.stats;
    const requestDelay = performance.now() - stats.loading.start;
    const playbackRate = Math.abs(media.playbackRate);
    // In order to work with a stable bandwidth, only begin monitoring bandwidth after half of the fragment has been loaded
    if (requestDelay <= (500 * frag.duration / playbackRate)) {
      return;
    }

    const { levels, minAutoLevel } = hls;
    const level = levels[frag.level];

    const levelBitrate = Math.max(level.realBitrate, level.bitrate);
    const expectedLen = stats.total || Math.max(stats.loaded, Math.round(frag.duration * levelBitrate / 8));
    const loadRate = Math.max(1, stats.bwEstimate ? (stats.bwEstimate / 8) : (stats.loaded * 1000 / requestDelay));
    // fragLoadDelay is an estimate of the time (in seconds) it will take to buffer the entire fragment
    const fragLoadedDelay = (expectedLen - stats.loaded) / loadRate;

    const pos = media.currentTime;
    // bufferStarvationDelay is an estimate of the amount time (in seconds) it will take to exhaust the buffer
    const bufferStarvationDelay = (BufferHelper.bufferInfo(media, pos, config.maxBufferHole).end - pos) / playbackRate;

    // Attempt an emergency downswitch only if less than 2 fragment lengths are buffered, and the time to finish loading
    // the current fragment is greater than the amount of buffer we have left
    if ((bufferStarvationDelay >= (2 * frag.duration / playbackRate)) || (fragLoadedDelay <= bufferStarvationDelay)) {
      return;
    }

    let fragLevelNextLoadedDelay: number = Number.POSITIVE_INFINITY;
    let nextLoadLevel: number;
    // Iterate through lower level and try to find the largest one that avoids rebuffering
    for (nextLoadLevel = frag.level - 1; nextLoadLevel > minAutoLevel; nextLoadLevel--) {
      // compute time to load next fragment at lower level
      // 0.8 : consider only 80% of current bw to be conservative
      // 8 = bits per byte (bps/Bps)
      const levelNextBitrate = Math.max(levels[nextLoadLevel].realBitrate, levels[nextLoadLevel].bitrate);
      fragLevelNextLoadedDelay = frag.duration * levelNextBitrate / (8 * 0.8 * loadRate);

      if (fragLevelNextLoadedDelay < bufferStarvationDelay) {
        break;
      }
    }
    // Only emergency switch down if it takes less time to load a new fragment at lowest level instead of continuing
    // to load the current one
    if (fragLevelNextLoadedDelay >= fragLoadedDelay) {
      return;
    }
    const bwEstimate: number = this._bwEstimator.getEstimate();
    logger.warn(`Fragment ${frag.sn} of level ${frag.level} is loading too slowly and will cause an underbuffer; aborting and switching to level ${nextLoadLevel}
      Current BW estimate: ${Number.isFinite(bwEstimate) ? (bwEstimate / 1024).toFixed(3) : 'Unknown'} Kb/s
      Estimated load time for current fragment: ${fragLoadedDelay.toFixed(3)} s
      Estimated load time for the next fragment: ${fragLevelNextLoadedDelay.toFixed(3)} s
      Time to underbuffer: ${bufferStarvationDelay.toFixed(3)} s`);
    hls.nextLoadLevel = nextLoadLevel;
    this._bwEstimator.sample(requestDelay, stats.loaded);
    loader.abort();
    this.clearTimer();
    hls.trigger(Events.FRAG_LOAD_EMERGENCY_ABORTED, { frag, stats });
  }

<<<<<<< HEAD
  onFragLoaded (data: FragLoadedData) {
=======
  protected onFragLoaded (data: { frag: Fragment }) {
>>>>>>> 7699d08b
    const frag = data.frag;
    const stats = frag.stats;
    if (frag.type === 'main' && Number.isFinite(frag.sn as number)) {
      // stop monitoring bw once frag loaded
      this.clearTimer();
      // store level id after successful fragment load
      this.lastLoadedFragLevel = frag.level;
      // reset forced auto level value so that next level will be selected
      this._nextAutoLevel = -1;

      // compute level average bitrate
      if (this.hls.config.abrMaxWithRealBitrate) {
        const level = (this.hls.levels[frag.level] as any);
        // TODO: stats on level don't match with types, but it's likely true.
        const loadedBytes = (level.loaded ? level.loaded.bytes : 0) + stats.loaded;
        const loadedDuration = (level.loaded ? level.loaded.duration : 0) + frag.duration;
        level.loaded = { bytes: loadedBytes, duration: loadedDuration };
        level.realBitrate = Math.round(8 * loadedBytes / loadedDuration);
      }
      if (frag.bitrateTest) {
        this.onFragBuffered(data);
      }
    }
  }

<<<<<<< HEAD
  onFragBuffered (data: FragBufferedData) {
=======
  protected onFragBuffered (data: { frag: Fragment }) {
>>>>>>> 7699d08b
    const frag = data.frag;
    const stats = frag.stats;

    if (stats.aborted) {
      return;
    }
    // Only count non-alt-audio frags which were actually buffered in our BW calculations
    // TODO: Figure out a heuristical way to see if a frag was loaded from the cache
    if (frag.type !== 'main' || frag.sn === 'initSegment' || frag.bitrateTest) {
      return;
    }
    // Use the difference between parsing and request instead of buffering and request to compute fragLoadingProcessing;
    // rationale is that buffer appending only happens once media is attached. This can happen when config.startFragPrefetch
    // is used. If we used buffering in that case, our BW estimate sample will be very large.
    const fragLoadingProcessingMs = stats.parsing.end - stats.loading.start;
    this._bwEstimator.sample(fragLoadingProcessingMs, stats.loaded);
    stats.bwEstimate = this._bwEstimator.getEstimate();
    if (frag.bitrateTest) {
      this.bitrateTestDelay = fragLoadingProcessingMs / 1000;
    } else {
      this.bitrateTestDelay = 0;
    }
  }

<<<<<<< HEAD
  onError (data: ErrorData) {
=======
  protected onError (data) {
>>>>>>> 7699d08b
    // stop timer in case of frag loading error
    switch (data.details) {
    case ErrorDetails.FRAG_LOAD_ERROR:
    case ErrorDetails.FRAG_LOAD_TIMEOUT:
      this.clearTimer();
      break;
    default:
      break;
    }
  }

  clearTimer () {
    self.clearInterval(this.timer);
    this.timer = undefined;
  }

  // return next auto level
  get nextAutoLevel () {
    const forcedAutoLevel = this._nextAutoLevel;
    const bwEstimator = this._bwEstimator;
    // in case next auto level has been forced, and bw not available or not reliable, return forced value
    if (forcedAutoLevel !== -1 && (!bwEstimator || !bwEstimator.canEstimate())) {
      return forcedAutoLevel;
    }

    // compute next level using ABR logic
    let nextABRAutoLevel = this._nextABRAutoLevel;
    // if forced auto level has been defined, use it to cap ABR computed quality level
    if (forcedAutoLevel !== -1) {
      nextABRAutoLevel = Math.min(forcedAutoLevel, nextABRAutoLevel);
    }

    return nextABRAutoLevel;
  }

  get _nextABRAutoLevel () {
<<<<<<< HEAD
    const { fragCurrent, hls, lastLoadedFragLevel: currentLevel, _media: video } = this;
    const { maxAutoLevel, levels, config, minAutoLevel } = hls;
=======
    const { fragCurrent, hls, lastLoadedFragLevel: currentLevel } = this;
    const { maxAutoLevel, levels, config, minAutoLevel, media } = hls;
>>>>>>> 7699d08b
    const currentFragDuration = fragCurrent ? fragCurrent.duration : 0;
    const pos = (media ? media.currentTime : 0);

    // playbackRate is the absolute value of the playback rate; if media.playbackRate is 0, we use 1 to load as
    // if we're playing back at the normal rate.
    const playbackRate = ((media && (media.playbackRate !== 0)) ? Math.abs(media.playbackRate) : 1.0);
    const avgbw = this._bwEstimator ? this._bwEstimator.getEstimate() : config.abrEwmaDefaultEstimate;
    // bufferStarvationDelay is the wall-clock time left until the playback buffer is exhausted.
    const bufferStarvationDelay = (BufferHelper.bufferInfo(media as Bufferable, pos, config.maxBufferHole).end - pos) / playbackRate;

    // First, look to see if we can find a level matching with our avg bandwidth AND that could also guarantee no rebuffering at all
    let bestLevel = this._findBestLevel(currentLevel, currentFragDuration, avgbw, minAutoLevel, maxAutoLevel, bufferStarvationDelay, config.abrBandWidthFactor, config.abrBandWidthUpFactor, levels);
    if (bestLevel >= 0) {
      return bestLevel;
    } else {
      logger.trace('rebuffering expected to happen, lets try to find a quality level minimizing the rebuffering');
      // not possible to get rid of rebuffering ... let's try to find level that will guarantee less than maxStarvationDelay of rebuffering
      // if no matching level found, logic will return 0
      let maxStarvationDelay = currentFragDuration ? Math.min(currentFragDuration, config.maxStarvationDelay) : config.maxStarvationDelay;
      let bwFactor = config.abrBandWidthFactor;
      let bwUpFactor = config.abrBandWidthUpFactor;

      if (!bufferStarvationDelay) {
        // in case buffer is empty, let's check if previous fragment was loaded to perform a bitrate test
        const bitrateTestDelay = this.bitrateTestDelay;
        if (bitrateTestDelay) {
          // if it is the case, then we need to adjust our max starvation delay using maxLoadingDelay config value
          // max video loading delay used in  automatic start level selection :
          // in that mode ABR controller will ensure that video loading time (ie the time to fetch the first fragment at lowest quality level +
          // the time to fetch the fragment at the appropriate quality level is less than ```maxLoadingDelay``` )
          // cap maxLoadingDelay and ensure it is not bigger 'than bitrate test' frag duration
          const maxLoadingDelay = currentFragDuration ? Math.min(currentFragDuration, config.maxLoadingDelay) : config.maxLoadingDelay;
          maxStarvationDelay = maxLoadingDelay - bitrateTestDelay;
          logger.trace(`bitrate test took ${Math.round(1000 * bitrateTestDelay)}ms, set first fragment max fetchDuration to ${Math.round(1000 * maxStarvationDelay)} ms`);
          // don't use conservative factor on bitrate test
          bwFactor = bwUpFactor = 1;
        }
      }
      bestLevel = this._findBestLevel(currentLevel, currentFragDuration, avgbw, minAutoLevel, maxAutoLevel, bufferStarvationDelay + maxStarvationDelay, bwFactor, bwUpFactor, levels);
      return Math.max(bestLevel, 0);
    }
  }

  private _findBestLevel (currentLevel: number, currentFragDuration: number, currentBw: number, minAutoLevel: number, maxAutoLevel: number, maxFetchDuration: number, bwFactor: number, bwUpFactor: number, levels: Array<any>): number {
    for (let i = maxAutoLevel; i >= minAutoLevel; i--) {
      const levelInfo = levels[i];

      if (!levelInfo) {
        continue;
      }

      const levelDetails: LevelDetails = levelInfo.details;
      const avgDuration = levelDetails ? levelDetails.totalduration / levelDetails.fragments.length : currentFragDuration;
      const live = levelDetails ? levelDetails.live : false;

      let adjustedbw: number;
      // follow algorithm captured from stagefright :
      // https://android.googlesource.com/platform/frameworks/av/+/master/media/libstagefright/httplive/LiveSession.cpp
      // Pick the highest bandwidth stream below or equal to estimated bandwidth.
      // consider only 80% of the available bandwidth, but if we are switching up,
      // be even more conservative (70%) to avoid overestimating and immediately
      // switching back.
      if (i <= currentLevel) {
        adjustedbw = bwFactor * currentBw;
      } else {
        adjustedbw = bwUpFactor * currentBw;
      }

      const bitrate: number = Math.max(levels[i].realBitrate, levels[i].bitrate);
      const fetchDuration: number = bitrate * avgDuration / adjustedbw;

      logger.trace(`level/adjustedbw/bitrate/avgDuration/maxFetchDuration/fetchDuration: ${i}/${Math.round(adjustedbw)}/${bitrate}/${avgDuration}/${maxFetchDuration}/${fetchDuration}`);
      // if adjusted bw is greater than level bitrate AND
      if (adjustedbw > bitrate &&
      // fragment fetchDuration unknown OR live stream OR fragment fetchDuration less than max allowed fetch duration, then this level matches
      // we don't account for max Fetch Duration for live streams, this is to avoid switching down when near the edge of live sliding window ...
      // special case to support startLevel = -1 (bitrateTest) on live streams : in that case we should not exit loop so that _findBestLevel will return -1
        (!fetchDuration || (live && !this.bitrateTestDelay) || fetchDuration < maxFetchDuration)) {
        // as we are looping from highest to lowest, this will return the best achievable quality level
        return i;
      }
    }
    // not enough time budget even with quality level 0 ... rebuffering might happen
    return -1;
  }

  set nextAutoLevel (nextLevel) {
    this._nextAutoLevel = nextLevel;
  }
}

export default AbrController;<|MERGE_RESOLUTION|>--- conflicted
+++ resolved
@@ -5,36 +5,20 @@
  */
 
 import { Events } from '../events';
-<<<<<<< HEAD
-import { BufferHelper } from '../utils/buffer-helper';
-=======
-import EventHandler from '../event-handler';
 import { BufferHelper, Bufferable } from '../utils/buffer-helper';
->>>>>>> 7699d08b
 import { ErrorDetails } from '../errors';
 import { logger } from '../utils/logger';
 import EwmaBandWidthEstimator from '../utils/ewma-bandwidth-estimator';
 import Fragment from '../loader/fragment';
 import { LoaderStats } from '../types/loader';
 import LevelDetails from '../loader/level-details';
-<<<<<<< HEAD
 import Hls from '../hls';
-import { FragLoadingData, MediaAttachedData, FragLoadedData, FragBufferedData, ErrorData } from '../types/events';
+import { FragLoadingData, FragLoadedData, FragBufferedData, ErrorData, LevelLoadedData } from '../types/events';
 
 const { performance } = self;
 
 class AbrController {
   protected hls: Hls;
-  private _media: HTMLMediaElement | null = null;
-=======
-import { LevelLoadedData } from '../types/events';
-import Hls from '../hls';
-
-const { performance } = self;
-
-class AbrController extends EventHandler {
-  protected hls: Hls;
->>>>>>> 7699d08b
   private lastLoadedFragLevel: number = 0;
   private _nextAutoLevel: number = -1;
   private timer?: number;
@@ -43,42 +27,31 @@
   private fragCurrent: Fragment | null = null;
   private bitrateTestDelay: number = 0;
 
-<<<<<<< HEAD
   constructor (hls: Hls) {
     this.hls = hls;
+
+    const config = hls.config;
+    this._bwEstimator = new EwmaBandWidthEstimator(config.abrEwmaSlowVoD, config.abrEwmaFastVoD, config.abrEwmaDefaultEstimate);
+
     this._registerListeners();
   }
 
   private _registerListeners () {
     const { hls } = this;
-    hls.on(Events.MEDIA_ATTACHED, this.onMediaAttached, this);
-    hls.on(Events.MEDIA_DETACHED, this.onMediaDetached, this);
     hls.on(Events.FRAG_LOADING, this.onFragLoading, this);
     hls.on(Events.FRAG_LOADED, this.onFragLoaded, this);
     hls.on(Events.FRAG_BUFFERED, this.onFragBuffered, this);
+    hls.on(Events.LEVEL_LOADED, this.onLevelLoaded, this);
     hls.on(Events.ERROR, this.onError, this);
   }
 
   private _unregisterListeners () {
     const { hls } = this;
-    hls.off(Events.MEDIA_ATTACHED, this.onMediaAttached, this);
-    hls.off(Events.MEDIA_DETACHED, this.onMediaDetached, this);
     hls.off(Events.FRAG_LOADING, this.onFragLoading, this);
     hls.off(Events.FRAG_LOADED, this.onFragLoaded, this);
     hls.off(Events.FRAG_BUFFERED, this.onFragBuffered, this);
+    hls.on(Events.LEVEL_LOADED, this.onLevelLoaded, this);
     hls.off(Events.ERROR, this.onError, this);
-=======
-  constructor (hls) {
-    super(hls, Events.FRAG_LOADING,
-      Events.FRAG_LOADED,
-      Events.FRAG_BUFFERED,
-      Events.LEVEL_LOADED,
-      Events.ERROR);
-    this.hls = hls;
-
-    const config = hls.config;
-    this._bwEstimator = new EwmaBandWidthEstimator(config.abrEwmaSlowVoD, config.abrEwmaFastVoD, config.abrEwmaDefaultEstimate);
->>>>>>> 7699d08b
   }
 
   destroy () {
@@ -86,19 +59,7 @@
     this.clearTimer();
   }
 
-<<<<<<< HEAD
-  onMediaAttached (data: MediaAttachedData) {
-    this._media = data.media;
-  }
-
-  onMediaDetached () {
-    this._media = null;
-  }
-
-  onFragLoading (data: FragLoadingData) {
-=======
-  protected onFragLoading (data: { frag: Fragment }) {
->>>>>>> 7699d08b
+  private onFragLoading (data: FragLoadingData) {
     const frag = data.frag;
     if (frag.type === 'main') {
       if (!this.timer) {
@@ -108,37 +69,12 @@
     }
   }
 
-<<<<<<< HEAD
-      // lazy init of BwEstimator, rationale is that we use different params for Live/VoD
-      // so we need to wait for stream manifest / playlist type to instantiate it.
-      if (!this._bwEstimator) {
-        const hls = this.hls;
-        const config = hls.config;
-        const level = hls.levels[frag.level];
-        let isLive = false;
-        if (level.details) {
-          isLive = level.details.live;
-        }
-
-        let ewmaFast;
-        let ewmaSlow;
-        if (isLive) {
-          ewmaFast = config.abrEwmaFastLive;
-          ewmaSlow = config.abrEwmaSlowLive;
-        } else {
-          ewmaFast = config.abrEwmaFastVoD;
-          ewmaSlow = config.abrEwmaSlowVoD;
-        }
-        this._bwEstimator = new EwmaBandWidthEstimator(hls, ewmaSlow, ewmaFast, config.abrEwmaDefaultEstimate);
-      }
-=======
-  protected onLevelLoaded (data: LevelLoadedData) {
+  private onLevelLoaded (data: LevelLoadedData) {
     const config = this.hls.config;
     if (data.details.live) {
       this._bwEstimator.update(config.abrEwmaSlowLive, config.abrEwmaFastLive);
     } else {
       this._bwEstimator.update(config.abrEwmaSlowVoD, config.abrEwmaFastVoD);
->>>>>>> 7699d08b
     }
   }
 
@@ -148,15 +84,9 @@
       TODO: Can we enhance this method when progressively streaming?
       TODO: Lots of magic numbers, are any suitable for configuration?
     */
-<<<<<<< HEAD
-  _abandonRulesCheck () {
-    const { fragCurrent: frag, hls, _media: media } = this;
-    const { autoLevelEnabled, config } = hls;
-=======
   private _abandonRulesCheck () {
     const { fragCurrent: frag, hls } = this;
     const { autoLevelEnabled, config, media } = hls;
->>>>>>> 7699d08b
     if (!frag || !media) {
       return;
     }
@@ -232,14 +162,10 @@
     this._bwEstimator.sample(requestDelay, stats.loaded);
     loader.abort();
     this.clearTimer();
-    hls.trigger(Events.FRAG_LOAD_EMERGENCY_ABORTED, { frag, stats });
-  }
-
-<<<<<<< HEAD
-  onFragLoaded (data: FragLoadedData) {
-=======
-  protected onFragLoaded (data: { frag: Fragment }) {
->>>>>>> 7699d08b
+    hls.emit(Events.FRAG_LOAD_EMERGENCY_ABORTED, { frag, stats });
+  }
+
+  private onFragLoaded (data: FragLoadedData) {
     const frag = data.frag;
     const stats = frag.stats;
     if (frag.type === 'main' && Number.isFinite(frag.sn as number)) {
@@ -265,11 +191,7 @@
     }
   }
 
-<<<<<<< HEAD
-  onFragBuffered (data: FragBufferedData) {
-=======
-  protected onFragBuffered (data: { frag: Fragment }) {
->>>>>>> 7699d08b
+  private onFragBuffered (data: FragBufferedData) {
     const frag = data.frag;
     const stats = frag.stats;
 
@@ -294,11 +216,7 @@
     }
   }
 
-<<<<<<< HEAD
-  onError (data: ErrorData) {
-=======
-  protected onError (data) {
->>>>>>> 7699d08b
+  private onError (data: ErrorData) {
     // stop timer in case of frag loading error
     switch (data.details) {
     case ErrorDetails.FRAG_LOAD_ERROR:
@@ -335,13 +253,8 @@
   }
 
   get _nextABRAutoLevel () {
-<<<<<<< HEAD
-    const { fragCurrent, hls, lastLoadedFragLevel: currentLevel, _media: video } = this;
-    const { maxAutoLevel, levels, config, minAutoLevel } = hls;
-=======
     const { fragCurrent, hls, lastLoadedFragLevel: currentLevel } = this;
     const { maxAutoLevel, levels, config, minAutoLevel, media } = hls;
->>>>>>> 7699d08b
     const currentFragDuration = fragCurrent ? fragCurrent.duration : 0;
     const pos = (media ? media.currentTime : 0);
 
